using PyPlot
using Gen

include("poisson_process.jl")

# Example from Section 4 of Reversible jump Markov chain Monte Carlo
# computation and Bayesian model determination

# minimum of k draws from uniform_continuous(lower, upper)

# we can sequentially sample the order statistics of a collection of K uniform
# continuous samples on the interval [a, b], by:
# x1 ~ min_uniform_continuous(a, b, K)
# x2 | x1 ~ min_uniform_continuous(x1, b, K-1)
# ..
# xK | x1 .. x_{K-1} ~ min_uniform_continuous(x_{K-1}, b, 1)

struct MinUniformContinuous <: Distribution{Float64} end
const min_uniform_continuous = MinUniformContinuous()

function Gen.logpdf(::MinUniformContinuous, x::Float64, lower::T, upper::U, k::Int) where {T<:Real,U<:Real}
    if x > lower && x < upper
        (k-1) * log(upper - x) + log(k) - k * log(upper - lower)
    else
        -Inf
    end
end

function Gen.random(::MinUniformContinuous, lower::T, upper::U, k::Int) where {T<:Real,U<:Real}
    # inverse CDF method
    p = rand()
    upper - (upper - lower) * (1. - p)^(1. / k)
end

#########
# model #
#########

const K = :k
const EVENTS = :events
const CHANGEPT = :changept
const RATE = :rate

@gen function model(T::Float64)

    # prior on number of change points
    k = @trace(poisson(3.), K)

    # prior on the location of (sorted) change points
    change_pts = Vector{Float64}(undef, k)
    lower = 0.
    for i=1:k
        cp = @trace(min_uniform_continuous(lower, T, k-i+1), (CHANGEPT, i))
        change_pts[i] = cp
        lower = cp
    end

    # k + 1 rate values
    # h$i is the rate for cp$(i-1) to cp$i where cp0 := 0 and where cp$(k+1) := T
    alpha = 1.
    beta = 200.
    rates = Float64[@trace(Gen.gamma(alpha, 1. / beta), (RATE, i)) for i=1:k+1]

    # poisson process
    bounds = vcat([0.], change_pts, [T])
    @trace(piecewise_poisson_process(bounds, rates), EVENTS)
end

function render(trace; ymax=0.02)
    T = get_args(trace)[1]
    k = trace[:k]
    bounds = vcat([0.], sort([trace[(CHANGEPT, i)] for i=1:k]), [T])
    rates = [trace[(RATE, i)] for i=1:k+1]
    for i=1:length(rates)
        lower = bounds[i]
        upper = bounds[i+1]
        rate = rates[i]
        plot([lower, upper], [rate, rate], color="black", linewidth=2)
    end
    points = trace[EVENTS]
    scatter(points, -rand(length(points)) * (ymax/5.), color="black", s=5)
    ax = gca()
    xlim = [0., T]
    plot(xlim, [0., 0.], "--")
    ax[:set_xlim](xlim)
    ax[:set_ylim](-ymax/5., ymax)
end

function show_prior_samples()
    figure(figsize=(16,16))
    T = 40000.
    for i=1:16
        println("simulating $i")
        subplot(4, 4, i)
        (trace, ) = generate(model, (T,), EmptyChoiceMap())
        render(trace; ymax=0.015)
    end
    tight_layout(pad=0)
    savefig("prior_samples.pdf")
end


#############
# rate move #
#############

@gen function rate_proposal(trace)

    # pick a random segment whose rate to change
    i = @trace(uniform_discrete(1, trace[K]+1), :i)

    # propose new value for the rate
    cur_rate = trace[(RATE, i)]
    @trace(uniform_continuous(cur_rate/2., cur_rate*2.), :new_rate)

    nothing
end

# it is an involution because it:
# - maintains i = fwd_choices[:i] constant
# - swaps choices[(RATE, i)] with fwd_choices[:new_rate]

@transform rate_involution() (model_in, aux_in) to (model_out, aux_out) begin
    i = @read(aux_in[:i], :discrete)
    @write(aux_out[:i], i, :discrete)
    new_rate = @read(aux_in[:new_rate], :continuous)
    @write(model_out[(RATE, i)], new_rate, :continuous)
    prev_rate = @read(model_in[(RATE, i)], :continuous)
    @write(aux_out[:new_rate], prev_rate, :continuous)
end

is_involution!(rate_involution)

rate_move(trace) = metropolis_hastings(trace, rate_proposal, (), rate_involution, check=true)

#################
# position move #
#################

@gen function position_proposal(trace)
    k = trace[K]
    @assert k > 0

    # pick a random changepoint to change
    i = @trace(uniform_discrete(1, k), :i)

    lower = (i == 1) ? 0. : trace[(CHANGEPT, i-1)]
    upper = (i == k) ? T : trace[(CHANGEPT, i+1)]
    @trace(uniform_continuous(lower, upper), :new_changept)

    i
end

# it is an involution because it:
# - maintains i = fwd_choices[:i] constant
# - swaps choices[(CHANGEPT, i)] with fwd_choices[:new_changept]

@transform position_involution (model_in, aux_in) to (model_out, aux_out) begin
    i = @read(aux_in[:i], :discrete)
    @write(aux_out[:i], i, :discrete)
    @copy(model_in[(CHANGEPT, i)], aux_out[:new_changept])
    @copy(aux_in[:new_changept], model_out[(CHANGEPT, i)])
end

is_involution!(position_involution)

position_move(trace) = metropolis_hastings(trace, position_proposal, (), position_involution, check=true)


######################
# birth / death move #
######################

const CHOSEN = :chosen
const IS_BIRTH = :is_birth
const NEW_CHANGEPT = :new_changept
const U = :u

@gen function birth_death_proposal(trace)
    T = get_args(trace)[1]
    k = trace[K]

    # if k = 0, then always do a birth move
    # if k > 0, then randomly choose a birth or death move
    isbirth = (k == 0) ? true : @trace(bernoulli(0.5), IS_BIRTH)

    if isbirth
        # pick the segment in which to insert the new changepoint
        # changepoints before move:  | 1     2    3 |
        # new changepoint (i = 2):   |    *         |
        # changepoints after move:   | 1  2  3    4 |
        i = @trace(uniform_discrete(1, k+1), CHOSEN)
        lower = (i == 1) ? 0. : trace[(CHANGEPT, i-1)]
        upper = (i == k+1) ? T : trace[(CHANGEPT, i)]
        @trace(uniform_continuous(lower, upper), NEW_CHANGEPT)
        @trace(uniform_continuous(0., 1.), U)
    else
        # pick the changepoint to be deleted
        # changepoints before move:     | 1  2  3    4 |
        # deleted changepoint (i = 2):  |    *         |
        # changepoints after move:      | 1     2    3 |
        @trace(uniform_discrete(1, k), CHOSEN)
    end
    nothing
end

function new_rates(cur_rate, u, cur_cp, prev_cp, next_cp)
    d_prev = cur_cp - prev_cp
    d_next = next_cp - cur_cp
    @assert d_prev > 0
    @assert d_next > 0
    d_total = d_prev + d_next
    log_cur_rate = log(cur_rate)
    log_ratio = log(1 - u) - log(u)
    prev_rate = exp(log_cur_rate - (d_next / d_total) * log_ratio)
    next_rate = exp(log_cur_rate + (d_prev / d_total) * log_ratio)
    @assert prev_rate > 0.
    @assert next_rate > 0.
    (prev_rate, next_rate)
end

function new_rates_inverse(prev_rate, next_rate, cur_cp, prev_cp, next_cp)
    d_prev = cur_cp - prev_cp
    d_next = next_cp - cur_cp
    @assert d_prev > 0
    @assert d_next > 0
    d_total = d_prev + d_next
    log_prev_rate = log(prev_rate)
    log_next_rate = log(next_rate)
    cur_rate = exp((d_prev / d_total) * log_prev_rate + (d_next / d_total) * log_next_rate)
    u = prev_rate / (prev_rate + next_rate)
    @assert cur_rate > 0.
    (cur_rate, u)
end

# it is an involution because:
# - it switches back and forth between birth move and death move
# - it maintains fwd_choices[CHOSEN] constant (applying it twice will first insert a new
#   changepoint and then remove that same changepoint)
# - new_rates, curried on cp_new, cp_prev, and cp_next, is the inverse of new_rates_inverse.

@transform birth_death_involution (model_in, aux_in) to (model_out, aux_out) begin
    T = get_args(model_in)[1]

    # current number of changepoints
<<<<<<< HEAD
    k = @read(model_in[K], :discrete)
    
=======
    k = @read_discrete_from_model(K)

>>>>>>> 07a54273
    # if k == 0, then we can only do a birth move
    isbirth = (k == 0) || @read(aux_in[IS_BIRTH], :discrete)

    # if we are a birth move, the inverse is a death move
    if k > 1 || isbirth
        @write(aux_out[IS_BIRTH], !isbirth, :discrete)
    end

    # the changepoint to be added or deleted
    i = @read(aux_in[CHOSEN], :discrete)
    @copy(aux_in[CHOSEN], aux_out[CHOSEN])

    if isbirth
        @tcall(birth(k, i))
    else
        @tcall(death(k, i))
    end
end

@transform birth(k::Int, i::Int) (model_in, aux_in) to (model_out, aux_out) begin
    @write(model_out[K], k+1, :discrete)

    cp_new = @read(aux_in[NEW_CHANGEPT], :continuous)
    cp_prev = (i == 1) ? 0. : @read(model_in[(CHANGEPT, i-1)], :continuous)
    cp_next = (i == k+1) ? T : @read(model_in[(CHANGEPT, i)], :continuous)

    # set new changepoint
    @copy(aux_in[NEW_CHANGEPT], model_out[(CHANGEPT, i)])

    # shift up changepoints
    for j=i+1:k+1
        @copy(model_in[(CHANGEPT, j-1)], model_out[(CHANGEPT, j)])
    end

    # compute new rates
    h_cur = @read(model_in[(RATE, i)], :continuous)
    u = @read(aux_in[U], :continuous)
    (h_prev, h_next) = new_rates(h_cur, u, cp_new, cp_prev, cp_next)

    # set new rates
    @write(model_out[(RATE, i)], h_prev, :continuous)
    @write(model_out[(RATE, i+1)], h_next, :continuous)

    # shift up rates
    for j=i+2:k+2
        @copy(model_in[(RATE, j-1)], model_out[(RATE, j)])
    end
end

@transform death(k::Int, i::Int) (model_in, aux_in) to (model_out, aux_out) begin
    @write(model_out[K], k-1, :discrete)

    cp_deleted = @read(model_in[(CHANGEPT, i)], :continuous)
    cp_prev = (i == 1) ? 0. : @read(model_in[(CHANGEPT, i-1)], :continuous)
    cp_next = (i == k) ? T : @read(model_in[(CHANGEPT, i+1)], :continuous)
    @copy(model_in[(CHANGEPT, i)], aux_out[NEW_CHANGEPT])

    # shift down changepoints
    for j=i:k-1
        @copy(model_in[(CHANGEPT, j+1)], model_out[(CHANGEPT, j)])
    end

    # compute cur rate and u
    h_prev = @read(model_in[(RATE, i)], :continuous)
    h_next = @read(model_in[(RATE, i+1)], :continuous)
    (h_cur, u) = new_rates_inverse(h_prev, h_next, cp_deleted, cp_prev, cp_next)
    @write(aux_out[U], u, :continuous)

    # set cur rate
    @write(model_out[(RATE, i)], h_cur, :continuous)

    # shift down rates
    for j=i+1:k
        @copy(model_in[(RATE, j+1)], model_out[(RATE, j)])
    end
end

<<<<<<< HEAD
is_involution!(birth_death_involution)
=======
#function birth_death_involution(trace, fwd_choices::ChoiceMap, fwd_ret, proposal_args::Tuple)
    #model_args = get_args(trace)
    #T = model_args[1]
#
    #bwd_choices = choicemap()
#
    ## current number of changepoints
    #k = trace[K]
    #
    ## if k == 0, then we can only do a birth move
    #isbirth = (k == 0) || fwd_choices[IS_BIRTH]
#
    ## if we are a birth move, the inverse is a death move
    #if k > 1 || isbirth
        #bwd_choices[IS_BIRTH] = !isbirth
    #end
    #
    ## the changepoint to be added or deleted
    #i = fwd_choices[CHOSEN]
    #bwd_choices[CHOSEN] = i
#
    ## populate constraints
    #constraints = choicemap()
    #if isbirth
        #constraints[K] = k + 1
#
        #cp_new = fwd_choices[NEW_CHANGEPT]
        #cp_prev = (i == 1) ? 0. : trace[(CHANGEPT, i-1)]
        #cp_next = (i == k+1) ? T : trace[(CHANGEPT, i)]
#
        ## set new changepoint
        #constraints[(CHANGEPT, i)] = cp_new
#
        ## shift up changepoints
        #for j=i+1:k+1
            #constraints[(CHANGEPT, j)] = trace[(CHANGEPT, j-1)]
        #end
#
        ## compute new rates
        #h_cur = trace[(RATE, i)]
        #u = fwd_choices[U]
        #(h_prev, h_next) = new_rates([h_cur, u, cp_new, cp_prev, cp_next])
        #J = jacobian(new_rates, [h_cur, u, cp_new, cp_prev, cp_next])[:,1:2]
#
        ## set new rates
        #constraints[(RATE, i)] = h_prev
        #constraints[(RATE, i+1)] = h_next
#
        ## shift up rates
        #for j=i+2:k+2
            #constraints[(RATE, j)] = trace[(RATE, j-1)]
        #end
    #else
        #constraints[K] = k - 1
#
        #cp_deleted = trace[(CHANGEPT, i)]
        #cp_prev = (i == 1) ? 0. : trace[(CHANGEPT, i-1)]
        #cp_next = (i == k) ? T : trace[(CHANGEPT, i+1)]
        #bwd_choices[NEW_CHANGEPT] = cp_deleted
#
        ## shift down changepoints
        #for j=i:k-1
            #constraints[(CHANGEPT, j)] = trace[(CHANGEPT, j+1)]
        #end
#
        ## compute cur rate and u
        #h_prev = trace[(RATE, i)]
        #h_next = trace[(RATE, i+1)]
        #(h_cur, u) = new_rates_inverse([h_prev, h_next, cp_deleted, cp_prev, cp_next])
        #J = jacobian(new_rates_inverse, [h_prev, h_next, cp_deleted, cp_prev, cp_next])[:,1:2]
        #bwd_choices[U] = u
#
        ## set cur rate
        #constraints[(RATE, i)] = h_cur
#
        ## shift down rates
        #for j=i+1:k
            #constraints[(RATE, j)] = trace[(RATE, j+1)]
        #end
    #end
#
    #(new_trace, weight, _, _) = update(trace, model_args, (NoChange(),), constraints)
    #(new_trace, bwd_choices, weight + log(abs(det(J))))
#end
>>>>>>> 07a54273

birth_death_move(trace) = metropolis_hastings(trace, birth_death_proposal, (), birth_death_involution, check=true)

function mcmc_step(trace)
    (trace, _) = rate_move(trace)
    if trace[K] > 0
        (trace, _) = position_move(trace)
    end
    (trace, _) = birth_death_move(trace)
    trace
end

function simple_mcmc_step(trace)
    (trace, _) = rate_move(trace)
    if trace[K] > 0
        (trace, _) = position_move(trace)
    end
    (trace, _) = metropolis_hastings(trace, k_selection)
    trace
end

function do_mcmc(T, num_steps::Int)
    (trace, _) = generate(model, (T,), observations)
    for iter=1:num_steps
        k = trace[K]
        if iter % 1000 == 0
            println("iter $iter of $num_steps, k: $k")
        end
        trace = mcmc_step(trace)
    end
    trace
end

const k_selection = select(K)

function do_simple_mcmc(T, num_steps::Int)
    (trace, _) = generate(model, (T,), observations)
    for iter=1:num_steps
        k = trace[K]
        if iter % 1000 == 0
            println("iter $iter of $num_steps, k: $k")
        end
        trace = simple_mcmc_step(trace)
    end
    trace
end


########################
# inference experiment #
########################

import Random
Random.seed!(1)

# load data set
import CSV
function load_data_set()
    df = CSV.read("$(@__DIR__)/coal.csv")
    dates = df[1]
    dates = dates .- minimum(dates)
    dates * 365.25 # convert years to days
end

const points = load_data_set()
const T = maximum(points)
const observations = choicemap()
observations[EVENTS] = points

function show_posterior_samples()
    figure(figsize=(16,16))
    for i=1:16
        println("replicate $i")
        subplot(4, 4, i)
        trace = do_mcmc(T, 200)
        render(trace; ymax=0.015)
    end
    tight_layout(pad=0)
    savefig("posterior_samples.pdf")

    figure(figsize=(16,16))
    for i=1:16
        println("replicate $i")
        subplot(4, 4, i)
        trace = do_simple_mcmc(T, 200)
        render(trace; ymax=0.015)
    end
    tight_layout(pad=0)
    savefig("posterior_samples_simple.pdf")
end

function get_rate_vector(trace, test_points)
    k = trace[K]
    cps = [trace[(CHANGEPT, i)] for i=1:k]
    hs = [trace[(RATE, i)] for i=1:k+1]
    rate = Vector{Float64}()
    cur_h_idx = 1
    cur_h = hs[cur_h_idx]
    next_cp_idx = 1
    upper = (next_cp_idx == k + 1) ? T : cps[next_cp_idx]
    for x in test_points
        while x > upper
            next_cp_idx += 1
            upper = (next_cp_idx == k + 1) ? T : cps[next_cp_idx]
            cur_h_idx += 1
            cur_h = hs[cur_h_idx]
        end
        push!(rate, cur_h)
    end
    rate
end

# compute posterior mean rate curve

function plot_posterior_mean_rate()
    test_points = collect(1.0:10.0:T)
    rates = Vector{Vector{Float64}}()
    num_samples = 0
    num_steps = 8000
    for reps=1:20
        (trace, _) = generate(model, (T,), observations)
        for iter=1:num_steps
            if iter % 1000 == 0
                println("iter $iter of $num_steps, k: $(trace[K])")
            end
            trace = mcmc_step(trace)
            if iter > 4000
                num_samples += 1
                rate_vector = get_rate_vector(trace, test_points)
                @assert length(rate_vector) == length(test_points)
                push!(rates, rate_vector)
            end
        end
    end
    posterior_mean_rate = zeros(length(test_points))
    for rate in rates
        posterior_mean_rate += rate / Float64(num_samples)
    end
    ymax = 0.010
    figure()
    plot(test_points, posterior_mean_rate, color="black")
    scatter(points, -rand(length(points)) * (ymax/6.), color="black", s=5)
    ax = gca()
    xlim = [0., T]
    plot(xlim, [0., 0.], "--")
    ax[:set_xlim](xlim)
    ax[:set_ylim](-ymax/5., ymax)
    savefig("posterior_mean_rate.pdf")
end

function plot_trace_plot()
    figure(figsize=(8, 4))

    # reversible jump
    (trace, _) = generate(model, (T,), observations)
    rate1 = Float64[]
    num_clusters_vec = Int[]
    burn_in = 0
    for iter=1:burn_in + 1000
        trace = mcmc_step(trace)
        if iter > burn_in
            push!(num_clusters_vec, trace[K])
        end
    end
    subplot(2, 1, 1)
    plot(num_clusters_vec, "b")

    # simple MCMC
    (trace, _) = generate(model, (T,), observations)
    rate1 = Float64[]
    num_clusters_vec = Int[]
    burn_in = 0
    for iter=1:burn_in + 1000
        trace = simple_mcmc_step(trace)
        if iter > burn_in
            push!(num_clusters_vec, trace[K])
        end
    end
    subplot(2, 1, 2)
    plot(num_clusters_vec, "b")

    savefig("trace_plot.pdf")
end

println("showing prior samples...")
show_prior_samples()

println("showing posterior samples...")
show_posterior_samples()

println("estimating posterior mean rate...")
plot_posterior_mean_rate()

println("making trace plot...")
plot_trace_plot()<|MERGE_RESOLUTION|>--- conflicted
+++ resolved
@@ -243,13 +243,8 @@
     T = get_args(model_in)[1]
 
     # current number of changepoints
-<<<<<<< HEAD
     k = @read(model_in[K], :discrete)
-    
-=======
-    k = @read_discrete_from_model(K)
-
->>>>>>> 07a54273
+
     # if k == 0, then we can only do a birth move
     isbirth = (k == 0) || @read(aux_in[IS_BIRTH], :discrete)
 
@@ -327,94 +322,7 @@
     end
 end
 
-<<<<<<< HEAD
 is_involution!(birth_death_involution)
-=======
-#function birth_death_involution(trace, fwd_choices::ChoiceMap, fwd_ret, proposal_args::Tuple)
-    #model_args = get_args(trace)
-    #T = model_args[1]
-#
-    #bwd_choices = choicemap()
-#
-    ## current number of changepoints
-    #k = trace[K]
-    #
-    ## if k == 0, then we can only do a birth move
-    #isbirth = (k == 0) || fwd_choices[IS_BIRTH]
-#
-    ## if we are a birth move, the inverse is a death move
-    #if k > 1 || isbirth
-        #bwd_choices[IS_BIRTH] = !isbirth
-    #end
-    #
-    ## the changepoint to be added or deleted
-    #i = fwd_choices[CHOSEN]
-    #bwd_choices[CHOSEN] = i
-#
-    ## populate constraints
-    #constraints = choicemap()
-    #if isbirth
-        #constraints[K] = k + 1
-#
-        #cp_new = fwd_choices[NEW_CHANGEPT]
-        #cp_prev = (i == 1) ? 0. : trace[(CHANGEPT, i-1)]
-        #cp_next = (i == k+1) ? T : trace[(CHANGEPT, i)]
-#
-        ## set new changepoint
-        #constraints[(CHANGEPT, i)] = cp_new
-#
-        ## shift up changepoints
-        #for j=i+1:k+1
-            #constraints[(CHANGEPT, j)] = trace[(CHANGEPT, j-1)]
-        #end
-#
-        ## compute new rates
-        #h_cur = trace[(RATE, i)]
-        #u = fwd_choices[U]
-        #(h_prev, h_next) = new_rates([h_cur, u, cp_new, cp_prev, cp_next])
-        #J = jacobian(new_rates, [h_cur, u, cp_new, cp_prev, cp_next])[:,1:2]
-#
-        ## set new rates
-        #constraints[(RATE, i)] = h_prev
-        #constraints[(RATE, i+1)] = h_next
-#
-        ## shift up rates
-        #for j=i+2:k+2
-            #constraints[(RATE, j)] = trace[(RATE, j-1)]
-        #end
-    #else
-        #constraints[K] = k - 1
-#
-        #cp_deleted = trace[(CHANGEPT, i)]
-        #cp_prev = (i == 1) ? 0. : trace[(CHANGEPT, i-1)]
-        #cp_next = (i == k) ? T : trace[(CHANGEPT, i+1)]
-        #bwd_choices[NEW_CHANGEPT] = cp_deleted
-#
-        ## shift down changepoints
-        #for j=i:k-1
-            #constraints[(CHANGEPT, j)] = trace[(CHANGEPT, j+1)]
-        #end
-#
-        ## compute cur rate and u
-        #h_prev = trace[(RATE, i)]
-        #h_next = trace[(RATE, i+1)]
-        #(h_cur, u) = new_rates_inverse([h_prev, h_next, cp_deleted, cp_prev, cp_next])
-        #J = jacobian(new_rates_inverse, [h_prev, h_next, cp_deleted, cp_prev, cp_next])[:,1:2]
-        #bwd_choices[U] = u
-#
-        ## set cur rate
-        #constraints[(RATE, i)] = h_cur
-#
-        ## shift down rates
-        #for j=i+1:k
-            #constraints[(RATE, j)] = trace[(RATE, j+1)]
-        #end
-    #end
-#
-    #(new_trace, weight, _, _) = update(trace, model_args, (NoChange(),), constraints)
-    #(new_trace, bwd_choices, weight + log(abs(det(J))))
-#end
->>>>>>> 07a54273
 
 birth_death_move(trace) = metropolis_hastings(trace, birth_death_proposal, (), birth_death_involution, check=true)
 
