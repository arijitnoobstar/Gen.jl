--- conflicted
+++ resolved
@@ -20,22 +20,6 @@
     end
 end
 
-<<<<<<< HEAD
-=======
-function process!(state::StaticIRSimulateState, node::RandomChoiceNode, options)
-    args = map((input_node) -> input_node.name, node.inputs)
-    incr = gensym("logpdf")
-    addr = QuoteNode(node.addr)
-    dist = QuoteNode(node.dist)
-    push!(state.stmts, :($(node.name) = $(GlobalRef(Gen, :random))($dist, $(args...))))
-    push!(state.stmts, :($incr = $(GlobalRef(Gen, :logpdf))($dist, $(node.name), $(args...))))
-    push!(state.stmts, :($(get_value_fieldname(node)) = $(node.name)))
-    push!(state.stmts, :($(get_score_fieldname(node)) = $incr))
-    push!(state.stmts, :($num_nonempty_fieldname += 1))
-    push!(state.stmts, :($total_score_fieldname += $incr))
-end
-
->>>>>>> e1fb6eb9
 function process!(state::StaticIRSimulateState, node::GenerativeFunctionCallNode, options)
     args = map((input_node) -> input_node.name, node.inputs)
     args_tuple = Expr(:tuple, args...)
@@ -83,14 +67,4 @@
     push!(stmts, :(return $trace))
 
     Expr(:block, stmts...)
-<<<<<<< HEAD
-end
-
-push!(generated_functions, quote
-@generated function $(GlobalRef(Gen, :simulate))(gen_fn::$(QuoteNode(StaticIRGenerativeFunction)), args::Tuple)
-    $(QuoteNode(codegen_simulate))(gen_fn, args)
-end
-end)
-=======
-end
->>>>>>> e1fb6eb9
+end