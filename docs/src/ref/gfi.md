# Generative Functions

One of the core abstractions in Gen is the **generative function**.
Generative functions are used to represent a variety of different types of probabilistic computations including generative models, inference models, custom proposal distributions, and variational approximations.

## Introduction

Generative functions are represented by the following abstact type:
```@docs
GenerativeFunction
```

There are various kinds of generative functions, which are represented by concrete subtypes of [`GenerativeFunction`](@ref).
For example, the [Built-in Modeling Language](@ref) allows generative functions to be constructed using Julia function definition syntax:
```julia
@gen function foo(a, b)
    if @trace(bernoulli(0.5), :z)
        return a + b + 1
    else
        return a + b
    end
end
```
Users can also extend Gen by implementing their own [Custom generative function types](@ref), which can be new modeling languages, or just specialized optimized implementations of a fragment of a specific model.

Generative functions behave like Julia functions in some respects.
For example, we can call a generative function `foo` on arguments and get an output value using regular Julia call syntax:
```julia-repl
>julia foo(2, 4)
7
```
However, generative functions are distinct from Julia functions because they support additional behaviors, described in the remainder of this section.


## Mathematical concepts

Generative functions represent computations that accept some arguments, may use randomness internally, return an output, and cannot mutate externally observable state.
<<<<<<< HEAD
We represent the randomness used during an execution of a generative function as a **choice map** from unique **addresses** to values of random choices, denoted ``t : A \to V`` where ``A`` is a finite (but not a priori bounded) address set and ``V`` is a set of possible values that random choices can take.
In this section, we assume that random choices are discrete to simplify notation.
We say that two choice maps ``t`` and ``s`` **agree** if they assign the same value for any address that is in both of their domains.

Generative functions may also use **non-addressable randomness**, which is not included in the map ``t``.
We denote non-addressable randomness by ``r``.
=======
We represent the randomness used during an execution of a generative function as a **choice map** from unique **addresses** to values of random choices, denoted ``t : A \to V`` where ``A`` is an address set and ``V`` is a set of possible values that random choices can take.
In this section, we assume that random choices are discrete to simplify notation.
We say that two choice maps ``t`` and ``s`` **agree** if they assign the same value for any address that is in both of their domains.

Generative functions may also use **untraced randomness**, which is not included in the map ``t``.
We denote untraced randomness by ``r``.
>>>>>>> 6ae5bafc
Untraced randomness is useful for example, when calling black box Julia code that implements a randomized algorithm.

The observable behavior of every generative function is defined by the following mathematical objects:

### Input type
The set of valid argument tuples to the function, denoted ``X``.

### Probability distribution family
A family of probability distributions ``p(t, r; x)`` on maps ``t`` from random choice addresses to their values, and non-addressable randomness ``r``, indexed by arguments ``x``, for all ``x \in X``.
Note that the distribution must be normalized:
```math
\sum_{t, r} p(t, r; x) = 1 \;\; \mbox{for all} \;\; x \in X
```
This corresponds to a requirement that the function terminate with probabability 1 for all valid arguments.
We use ``p(t; x)`` to denote the marginal distribution on the map ``t``:
```math
p(t; x) := \sum_{r} p(t, r; x)
```
And we denote the conditional distribution on non-addressable randomness ``r``, given the map ``t``, as:
```math
p(r; x, t) := p(t, r; x) / p(t; x)
```

### Return value function
A (deterministic) function ``f`` that maps the tuple ``(x, t)`` of the arguments and the choice map to the return value of the function (which we denote by ``y``).
Note that the return value cannot depend on the non-addressable randomness.

### Auxiliary state
Generative functions may expose additional **auxiliary state** associated with an execution, besides the choice map and the return value.
This auxiliary state is a function ``z = h(x, t, r)`` of the arguments, choice map, and non-addressable randomness.
Like the choice map, the auxiliary state is indexed by addresses.
We require that the addresses of auxiliary state are disjoint from the addresses in the choice map.
Note that when a generative function is called within a model, the auxiliary state is not available to the caller.
It is typically used by inference programs, for logging and for caching the results of deterministic computations that would otherwise need to be reconstructed.

### Internal proposal distribution family
A family of probability distributions ``q(t; x, u)`` on maps ``t`` from random choice addresses to their values, indexed by tuples ``(x, u)`` where ``u`` is a map from random choice addresses to values, and where ``x`` are the arguments to the function.
It must satisfy the following conditions:
```math
\sum_{t} q(t; x, u) = 1 \;\; \mbox{for all} \;\; x \in X, u
```
```math
p(t; x) > 0 \mbox{ if and only if } q(t; x, u) > 0 \mbox{ for all } u \mbox{ where } u \mbox{ and } t \mbox{ agree }
```
```math
q(t; x, u) > 0 \mbox{ implies that } u \mbox{ and } t \mbox{ agree }.
```
There is also a family of probability distributions ``q(r; x, t)`` on non-addressable randomness, that satisfies:
```math
q(r; x, t) > 0 \mbox{ if and only if } p(r; x, t) > 0
```


## Traces

An **execution trace** (or just *trace*) is a record of an execution of a generative function.
Traces are the primary data structures manipulated by Gen inference programs.
There are various methods for producing, updating, and inspecting traces.
Traces contain:

- the arguments to the generative function

<<<<<<< HEAD
- the choice map 

- the return value

- auxiliary state

- other implementation-specific state that is not exposed to the caller or user of the generative function, but is used internally to facilitate e.g. incremental updates to executions and automatic differentiation

- any necessary record of the non-addressable randomness


Different concrete types of generative functions use different data structures and different Julia types for their traces, but traces are subtypes of [`Trace`](@ref).
```@docs
Trace
```
The concrete trace type that a generative function uses is the second type parameter of the [`GenerativeFunction`](@ref) abstract type.
For example, the trace type of [`DynamicDSLFunction`](@ref) is `DynamicDSLTrace`.

A generative function can be executed to produce a trace of the execution using [`simulate`](@ref):
```julia
trace = simulate(foo, (a, b))
```
An traced execution that satisfies constraints on the choice map can be generated using [`generate`](@ref):
```julia
trace, weight = generate(foo, (a, b), choicemap((:z, false)))
```
=======
- the random choice map 

- the return value

- other implementation-specific state needed to incrementally update an execution

Different concrete types of generative functions use different data structures and different Julia types for their traces, but traces are subtypes of [`Trace`](@ref).
```@docs
Trace
```
The concrete trace type that a generative function uses is the second type parameter of the [`GenerativeFunction`](@ref) abstract type.
For example, the trace type of [`DynamicDSLFunction`](@ref) is `DynamicDSLTrace`.

A generative function can be executed to produce a trace of the execution using [`simulate`](@ref):
```julia
trace = simulate(foo, (a, b))
```
An traced execution that satisfies constraints on the choice map can be generated using [`generate`](@ref):
```julia
trace, weight = generate(foo, (a, b), choicemap((:z, false)))
```
>>>>>>> 6ae5bafc
There are various methods for inspecting traces, including:

- [`get_args`](@ref) (returns the arguments to the function)

- [`get_retval`](@ref) (returns the return value of the function)

- [`get_choices`](@ref) (returns the choice map)

- [`get_score`](@ref) (returns the log probability that the random choices took the values they did)

- [`get_gen_fn`](@ref) (returns a reference to the generative function)

<<<<<<< HEAD
You can also access the values in the choice map and the auxiliary state of the trace by passing the address to [`Base.getindex`](@ref).
For example, to retrieve the value of random choice at address `:z`:
=======
You can also access the values in the choice map using [`Base.getindex`](@ref), e.g.:
>>>>>>> 6ae5bafc
```julia
z = trace[:z]
```

## Updating traces

<<<<<<< HEAD
It is often important to incrementally modify the trace of a generative function (e.g. within MCMC, numerical optimization, sequential Monte Carlo, etc.).
=======
It is often important to adjust the trace of a generative function (e.g. within MCMC, numerical optimization, sequential Monte Carlo, etc.).
>>>>>>> 6ae5bafc
In Gen, traces are **functional data structures**, meaning they can be treated as immutable values.
There are several methods that take a trace of a generative function as input and return a new trace of the generative function based on adjustments to the execution history of the function.
We will illustrate these methods using the following generative function:
```julia
@gen function bar()
    val = @trace(bernoulli(0.3), :a)
    if @trace(bernoulli(0.4), :b)
        val = @trace(bernoulli(0.6), :c) && val
    else
        val = @trace(bernoulli(0.1), :d) && val
    end
    val = @trace(bernoulli(0.7), :e) && val
    return val
end
```
Suppose we have a trace (`trace`) of `bar` with initial choices:
```
│
├── :a : false
│
├── :b : true
│
├── :c : false
│
└── :e : true
```
Note that address `:d` is not present because the branch in which `:d` is sampled was not taken because random choice `:b` had value `true`.

### Update
The [`update`](@ref) method takes a trace and generates an adjusted trace that is consistent with given changes to the arguments to the function, and changes to the values of random choices made.

**Example.**
Suppose we run [`update`](@ref) on the example `trace`, with the following constraints:
```
│
├── :b : false
│
└── :d : true
```
```julia
constraints = choicemap((:b, false), (:d, true))
(new_trace, w, _, discard) = update(trace, (), (), constraints)
```
Then `get_choices(new_trace)` will be:
```
│
├── :a : false
│
├── :b : false
│
├── :d : true
│
└── :e : true
```
and `discard` will be:
```
│
├── :b : true
│
└── :c : false
```
Note that the discard contains both the previous values of addresses that were overwritten, and the values for addresses that were in the previous trace but are no longer in the new trace.
The weight (`w`) is computed as:
```math
p(t'; x) = 0.7 × 0.4 × 0.4 × 0.7 = 0.0784\\
p(t; x') = 0.7 × 0.6 × 0.1 × 0.7 = 0.0294\\
w = \log p(t'; x')/p(t; x) = \log 0.0294/0.0784 = \log 0.375
```

**Example.**
Suppose we run [`update`](@ref) on the example `trace`, with the following constraints, which *do not* contain a value for `:d`:
```
│
└── :b : false
```
```julia
constraints = choicemap((:b, false))
(new_trace, w, _, discard) = update(trace, (), (), constraints)
```
Then `get_choices(new_trace)` will be:
```
│
├── :a : false
│
├── :b : false
│
├── :d : true
│
└── :e : true
```
with probability 0.1, or:
```
│
├── :a : false
│
├── :b : false
│
├── :d : false
│
└── :e : true
```
with probability 0.9.
Also, `discard` will be:
```
│
├── :b : true
│
└── :c : false
```
If `:d` is assigned to 0.1, then the weight (`w`) is computed as:
```math
p(t'; x) = 0.7 × 0.4 × 0.4 × 0.7 = 0.0784\\
p(t; x') = 0.7 × 0.6 × 0.1 × 0.7 = 0.0294\\
q(t'; x', t + u) = 0.1\\
u = \log p(t'; x')/(p(t; x) q(t'; x', t + u)) = \log 0.0294/(0.0784 \cdot 0.1) = \log (3.75)
```


### Regenerate
The [`regenerate`](@ref) method takes a trace and generates an adjusted trace that is consistent with a change to the arguments to the function, and also generates new values for selected random choices.

**Example.**
Suppose we run [`regenerate`](@ref) on the example `trace`, with selection `:a` and `:b`:
```julia
(new_trace, w, _) = regenerate(trace, (), (), select(:a, :b))
```
Then, a new value for `:a` will be sampled from `bernoulli(0.3)`, and a new value for `:b` will be sampled from `bernoulli(0.4)`.
If the new value for `:b` is `true`, then the previous value for `:c` (`false`) will be retained.
If the new value for `:b` is `false`, then a new value for `:d` will be sampled from `bernoulli(0.7)`.
The previous value for `:c` will always be retained.
Suppose the new value for `:a` is `true`, and the new value for `:b` is `true`.
Then `get_choices(new_trace)` will be:
```
│
├── :a : true
│
├── :b : true 
│
├── :c : false
│
└── :e : true
```
The weight (`w`) is ``\log 1 = 0``.


### Argdiffs

In addition to the input trace, and other arguments that indicate how to adjust the trace, each of these methods also accepts an **args** argument and an **argdiffs** argument, both of which are tuples.
The args argument contains the new arguments to the generative function, which may differ from the previous arguments to the generative function (which can be retrieved by applying [`get_args`](@ref) to the previous trace).
In many cases, the adjustment to the execution specified by the other arguments to these methods is 'small' and only affects certain parts of the computation.
Therefore, it is often possible to generate the new trace and the appropriate log probability ratios required for these methods without revisiting every state of the computation of the generative function.
To enable this, the argdiffs argument provides additional information about the *difference* between each of the previous arguments to the generative function, and its new argument value.
This argdiff information permits the implementation of the update method to avoid inspecting the entire argument data structure to identify which parts were updated.
Note that the correctness of the argdiff is in general not verified by Gen---passing incorrect argdiff information may result in incorrect behavior.

The trace update methods for all generative functions above should accept at least the following types of argdiffs:
```@docs
NoChange
UnknownChange
```
Generative functions may also be able to process more specialized diff data types for each of their arguments, that allow more precise information about the different to be supplied.

### Retdiffs

To enable generative functions that invoke other functions to efficiently make use of incremental computation, the trace update methods of generative functions also return a **retdiff** value, which provides information about the difference in the return value of the previous trace an the return value of the new trace.

## Differentiable programming

<<<<<<< HEAD
Generative functions may support computation of gradients with respect to (i) all or a subset of its arguments, (ii) its **trainable parameters**, and (iii) the value of certain random choices.
The set of elements (either arguments, trainable parameters, or random choices) for which gradients are available is called the *gradient source set*.
A generative function statically reports whether or not it is able to compute gradients with respect to each of its arguments, through the function [`has_argument_grads`](@ref).
Let ``x_G`` denote the set of arguments for which the generative function does support gradient computation.
Similarly, a generative function supports gradients with respect the value of random choices made at all or a subset of addresses.
If the return value of the function is conditionally independent of each element in the gradient source set given the other elements in the gradient source set and values of all other random choices, for all possible traces of the function, then the generative function requires a *return value gradient* to compute gradients with respect to elements of the gradient source set.
This static property of the generative function is reported by [`accepts_output_grad`](@ref).

## Generative function interface

The complete set of methods in the generative function interface (GFI) is:
```@docs
simulate
generate
update
regenerate
get_args
get_retval
get_choices
get_score
get_gen_fn
Base.getindex
project
propose
assess
has_argument_grads
accepts_output_grad
accumulate_param_gradients!
choice_gradients
get_params
```

## Custom generative function types

Most users can just use generative functions written in the [Built-in Modeling Language](@ref), and can skip this section.
However, to develop new modeling DSLs, or optimized implementations of certain probabilistic modeling components, users can also implement custom types of generative functions, by implementing the methods in the [Generative function interface](@ref).

### Implementing a custom deterministic generative function

If your custom generative function is deterministic (one that makes no random choices), you do not need to implement the entire GFI.
Instead, implement a new type that is a subtype of:
```@docs
CustomDetermGF
```
with the following methods:
```@docs
execute_determ
update_determ
gradient_determ
accumulate_param_gradients_determ!
```

### Implementing a general custom generative function
We recommend the following steps for implementing a new type of generative function, and also looking at the implementation for the [`DynamicDSLFunction`](@ref) type as an example.
=======
The trace of a generative function may support computation of gradients of its log probability with respect to some subset of (i) its arguments, (ii) values of random choice, and (iii) any of its **trainable parameters** (see below).
>>>>>>> 6ae5bafc

To compute gradients with respect to the arguments as well as certain selected random choices, use:

- [`choice_gradients`](@ref)

To compute gradients with respect to the arguments, and to increment a stateful gradient accumulator for the trainable parameters of the generative function, use:

- [`accumulate_param_gradients!`](@ref)

A generative function statically reports whether or not it is able to compute gradients with respect to each of its arguments, through the function [`has_argument_grads`](@ref).

### Trainable parameters
The **trainable parameters** of a generative function are (unlike arguments and random choices) *state* of the generative function itself, and are not contained in the trace.
Generative functions that have trainable parameters maintain *gradient accumulators* for these parameters, which get incremented by the gradient induced by the given trace by a call to [`accumulate_param_gradients!`](@ref).
Users then use these accumulated gradients to update to the values of the trainable parameters.

### Return value gradient
The set of elements (either arguments, random choices, or trainable parameters) for which gradients are available is called the **gradient source set**.
If the return value of the function is conditionally dependent on any element in the gradient source set given the arguments and values of all other random choices, for all possible traces of the function, then the generative function requires a *return value gradient* to compute gradients with respect to elements of the gradient source set.
This static property of the generative function is reported by [`accepts_output_grad`](@ref).

## Generative function interface

<<<<<<< HEAD
- To support [`metropolis_hastings`](@ref) or local optimization, or local iterative adjustments to traces, be sure to implement the [`update`](@ref) and [`regenerate`](@ref) methods.

- To support gradients of the log probability density with respect to the arguments and/or random choices made by the function, implement the [`choice_gradients`](@ref) method.

- Generative functions can also have trainable parameters (e.g. neural network weights). To support these, implement the [`accumulate_param_gradients!`](@ref) method.

- To support use of your generative function in custom proposals (instead of just generative models), implement [`assess`](@ref) and [`propose`](@ref) methods.
=======
The complete set of methods in the generative function interface (GFI) is:
```@docs
simulate
generate
update
regenerate
get_args
get_retval
get_choices
get_score
get_gen_fn
Base.getindex
project
propose
assess
has_argument_grads
accepts_output_grad
accumulate_param_gradients!
choice_gradients
get_params
```
>>>>>>> 6ae5bafc
<|MERGE_RESOLUTION|>--- conflicted
+++ resolved
@@ -35,21 +35,12 @@
 ## Mathematical concepts
 
 Generative functions represent computations that accept some arguments, may use randomness internally, return an output, and cannot mutate externally observable state.
-<<<<<<< HEAD
 We represent the randomness used during an execution of a generative function as a **choice map** from unique **addresses** to values of random choices, denoted ``t : A \to V`` where ``A`` is a finite (but not a priori bounded) address set and ``V`` is a set of possible values that random choices can take.
 In this section, we assume that random choices are discrete to simplify notation.
 We say that two choice maps ``t`` and ``s`` **agree** if they assign the same value for any address that is in both of their domains.
 
 Generative functions may also use **non-addressable randomness**, which is not included in the map ``t``.
 We denote non-addressable randomness by ``r``.
-=======
-We represent the randomness used during an execution of a generative function as a **choice map** from unique **addresses** to values of random choices, denoted ``t : A \to V`` where ``A`` is an address set and ``V`` is a set of possible values that random choices can take.
-In this section, we assume that random choices are discrete to simplify notation.
-We say that two choice maps ``t`` and ``s`` **agree** if they assign the same value for any address that is in both of their domains.
-
-Generative functions may also use **untraced randomness**, which is not included in the map ``t``.
-We denote untraced randomness by ``r``.
->>>>>>> 6ae5bafc
 Untraced randomness is useful for example, when calling black box Julia code that implements a randomized algorithm.
 
 The observable behavior of every generative function is defined by the following mathematical objects:
@@ -112,7 +103,6 @@
 
 - the arguments to the generative function
 
-<<<<<<< HEAD
 - the choice map 
 
 - the return value
@@ -139,29 +129,7 @@
 ```julia
 trace, weight = generate(foo, (a, b), choicemap((:z, false)))
 ```
-=======
-- the random choice map 
-
-- the return value
-
-- other implementation-specific state needed to incrementally update an execution
-
-Different concrete types of generative functions use different data structures and different Julia types for their traces, but traces are subtypes of [`Trace`](@ref).
-```@docs
-Trace
-```
-The concrete trace type that a generative function uses is the second type parameter of the [`GenerativeFunction`](@ref) abstract type.
-For example, the trace type of [`DynamicDSLFunction`](@ref) is `DynamicDSLTrace`.
-
-A generative function can be executed to produce a trace of the execution using [`simulate`](@ref):
-```julia
-trace = simulate(foo, (a, b))
-```
-An traced execution that satisfies constraints on the choice map can be generated using [`generate`](@ref):
-```julia
-trace, weight = generate(foo, (a, b), choicemap((:z, false)))
-```
->>>>>>> 6ae5bafc
+
 There are various methods for inspecting traces, including:
 
 - [`get_args`](@ref) (returns the arguments to the function)
@@ -174,23 +142,15 @@
 
 - [`get_gen_fn`](@ref) (returns a reference to the generative function)
 
-<<<<<<< HEAD
 You can also access the values in the choice map and the auxiliary state of the trace by passing the address to [`Base.getindex`](@ref).
 For example, to retrieve the value of random choice at address `:z`:
-=======
-You can also access the values in the choice map using [`Base.getindex`](@ref), e.g.:
->>>>>>> 6ae5bafc
 ```julia
 z = trace[:z]
 ```
 
 ## Updating traces
 
-<<<<<<< HEAD
 It is often important to incrementally modify the trace of a generative function (e.g. within MCMC, numerical optimization, sequential Monte Carlo, etc.).
-=======
-It is often important to adjust the trace of a generative function (e.g. within MCMC, numerical optimization, sequential Monte Carlo, etc.).
->>>>>>> 6ae5bafc
 In Gen, traces are **functional data structures**, meaning they can be treated as immutable values.
 There are several methods that take a trace of a generative function as input and return a new trace of the generative function based on adjustments to the execution history of the function.
 We will illustrate these methods using the following generative function:
@@ -359,13 +319,27 @@
 
 ## Differentiable programming
 
-<<<<<<< HEAD
-Generative functions may support computation of gradients with respect to (i) all or a subset of its arguments, (ii) its **trainable parameters**, and (iii) the value of certain random choices.
-The set of elements (either arguments, trainable parameters, or random choices) for which gradients are available is called the *gradient source set*.
+
+The trace of a generative function may support computation of gradients of its log probability with respect to some subset of (i) its arguments, (ii) values of random choice, and (iii) any of its **trainable parameters** (see below).
+
+To compute gradients with respect to the arguments as well as certain selected random choices, use:
+
+- [`choice_gradients`](@ref)
+
+To compute gradients with respect to the arguments, and to increment a stateful gradient accumulator for the trainable parameters of the generative function, use:
+
+- [`accumulate_param_gradients!`](@ref)
+
 A generative function statically reports whether or not it is able to compute gradients with respect to each of its arguments, through the function [`has_argument_grads`](@ref).
-Let ``x_G`` denote the set of arguments for which the generative function does support gradient computation.
-Similarly, a generative function supports gradients with respect the value of random choices made at all or a subset of addresses.
-If the return value of the function is conditionally independent of each element in the gradient source set given the other elements in the gradient source set and values of all other random choices, for all possible traces of the function, then the generative function requires a *return value gradient* to compute gradients with respect to elements of the gradient source set.
+
+### Trainable parameters
+The **trainable parameters** of a generative function are (unlike arguments and random choices) *state* of the generative function itself, and are not contained in the trace.
+Generative functions that have trainable parameters maintain *gradient accumulators* for these parameters, which get incremented by the gradient induced by the given trace by a call to [`accumulate_param_gradients!`](@ref).
+Users then use these accumulated gradients to update to the values of the trainable parameters.
+
+### Return value gradient
+The set of elements (either arguments, random choices, or trainable parameters) for which gradients are available is called the **gradient source set**.
+If the return value of the function is conditionally dependent on any element in the gradient source set given the arguments and values of all other random choices, for all possible traces of the function, then the generative function requires a *return value gradient* to compute gradients with respect to elements of the gradient source set.
 This static property of the generative function is reported by [`accepts_output_grad`](@ref).
 
 ## Generative function interface
@@ -390,84 +364,4 @@
 accumulate_param_gradients!
 choice_gradients
 get_params
-```
-
-## Custom generative function types
-
-Most users can just use generative functions written in the [Built-in Modeling Language](@ref), and can skip this section.
-However, to develop new modeling DSLs, or optimized implementations of certain probabilistic modeling components, users can also implement custom types of generative functions, by implementing the methods in the [Generative function interface](@ref).
-
-### Implementing a custom deterministic generative function
-
-If your custom generative function is deterministic (one that makes no random choices), you do not need to implement the entire GFI.
-Instead, implement a new type that is a subtype of:
-```@docs
-CustomDetermGF
-```
-with the following methods:
-```@docs
-execute_determ
-update_determ
-gradient_determ
-accumulate_param_gradients_determ!
-```
-
-### Implementing a general custom generative function
-We recommend the following steps for implementing a new type of generative function, and also looking at the implementation for the [`DynamicDSLFunction`](@ref) type as an example.
-=======
-The trace of a generative function may support computation of gradients of its log probability with respect to some subset of (i) its arguments, (ii) values of random choice, and (iii) any of its **trainable parameters** (see below).
->>>>>>> 6ae5bafc
-
-To compute gradients with respect to the arguments as well as certain selected random choices, use:
-
-- [`choice_gradients`](@ref)
-
-To compute gradients with respect to the arguments, and to increment a stateful gradient accumulator for the trainable parameters of the generative function, use:
-
-- [`accumulate_param_gradients!`](@ref)
-
-A generative function statically reports whether or not it is able to compute gradients with respect to each of its arguments, through the function [`has_argument_grads`](@ref).
-
-### Trainable parameters
-The **trainable parameters** of a generative function are (unlike arguments and random choices) *state* of the generative function itself, and are not contained in the trace.
-Generative functions that have trainable parameters maintain *gradient accumulators* for these parameters, which get incremented by the gradient induced by the given trace by a call to [`accumulate_param_gradients!`](@ref).
-Users then use these accumulated gradients to update to the values of the trainable parameters.
-
-### Return value gradient
-The set of elements (either arguments, random choices, or trainable parameters) for which gradients are available is called the **gradient source set**.
-If the return value of the function is conditionally dependent on any element in the gradient source set given the arguments and values of all other random choices, for all possible traces of the function, then the generative function requires a *return value gradient* to compute gradients with respect to elements of the gradient source set.
-This static property of the generative function is reported by [`accepts_output_grad`](@ref).
-
-## Generative function interface
-
-<<<<<<< HEAD
-- To support [`metropolis_hastings`](@ref) or local optimization, or local iterative adjustments to traces, be sure to implement the [`update`](@ref) and [`regenerate`](@ref) methods.
-
-- To support gradients of the log probability density with respect to the arguments and/or random choices made by the function, implement the [`choice_gradients`](@ref) method.
-
-- Generative functions can also have trainable parameters (e.g. neural network weights). To support these, implement the [`accumulate_param_gradients!`](@ref) method.
-
-- To support use of your generative function in custom proposals (instead of just generative models), implement [`assess`](@ref) and [`propose`](@ref) methods.
-=======
-The complete set of methods in the generative function interface (GFI) is:
-```@docs
-simulate
-generate
-update
-regenerate
-get_args
-get_retval
-get_choices
-get_score
-get_gen_fn
-Base.getindex
-project
-propose
-assess
-has_argument_grads
-accepts_output_grad
-accumulate_param_gradients!
-choice_gradients
-get_params
-```
->>>>>>> 6ae5bafc
+```