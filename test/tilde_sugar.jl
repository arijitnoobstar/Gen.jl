using Gen
import MacroTools

@testset "tilde syntax" begin

<<<<<<< HEAD
normalize(ex) =
    MacroTools.prewalk(MacroTools.rmlines, Gen.resolve_gen_macros(ex, Main))
=======
normalize(ex) = MacroTools.prewalk(MacroTools.rmlines, ex)
>>>>>>> e1fb6eb9

@testset "tilde syntax smoke test (dynamic)" begin
    @gen function foo(a, b)
        p ~ beta(a, b)
        return ({:coin => 1} ~ bernoulli(p)) + ({:coin => 2} ~ bernoulli(p))
    end

    trace = simulate(foo, (1, 1))
    @test (trace[:coin => 1] + trace[:coin => 2]) == get_retval(trace)
    @test get_score(trace) == sum([(trace[:coin => i] ? log(trace[:p]) : log(1-trace[:p])) for i=1:2])
end

@testset "tilde syntax smoke test (static)" begin
    @gen (static) function bar(r)
        a ~ normal(0, 1)
        return r
    end

    @gen (static) function foo()
        x ~ bar(1)
        yz = {:y => :z} ~ bar(2)
        u ~ normal(0, 1)
        {:v => :w} ~ normal(0, 1)
        retrate = 7
        return {:ret} ~ poisson(retrate)
    end

    trace = simulate(foo, ())

    # random choices
    @test trace[:u] isa Float64
    @test trace[:v => :w] isa Float64
    @test trace[:x => :a] isa Float64
    @test trace[:y => :z => :a] isa Float64

    # auxiliary state
    @test trace[:x] == 1
    @test trace[:y => :z] == 2

    # return value
    @test trace[] == trace[:ret]
end

@testset "tilde syntax desugars as expected (static)" begin
<<<<<<< HEAD
    expected = normalize(:(
    @gen (static) function foo()
        x = @trace(normal(0, 1), :x)
        y = @trace(normal(0, 1), :y)
    end))

    actual = normalize(Gen.desugar_tildes(:(
    @gen (static) function foo()
=======
    expected = normalize(Gen.preprocess_body(:(
    begin
        x = @trace(normal(0, 1), :x)
        y = @trace(normal(0, 1), :y)
    end), Main))

    actual = normalize(Gen.desugar_tildes(:(
    begin
>>>>>>> e1fb6eb9
        x ~ normal(0, 1)
        y = ({:y} ~ normal(0, 1))
    end)))

    @test actual == expected
end

@testset "tilde syntax preserved in quoted expressions" begin
    @gen function tilde_expr()
        return :(x ~ normal(0, 1))
    end
    @test tilde_expr() == :(x ~ normal(0, 1))

    @gen (static) function tilde_expr()
        return :(x ~ normal(0, 1))
    end
<<<<<<< HEAD
    Gen.load_generated_functions()
=======
>>>>>>> e1fb6eb9
    @test tilde_expr() == :(x ~ normal(0, 1))
end

end<|MERGE_RESOLUTION|>--- conflicted
+++ resolved
@@ -3,12 +3,7 @@
 
 @testset "tilde syntax" begin
 
-<<<<<<< HEAD
-normalize(ex) =
-    MacroTools.prewalk(MacroTools.rmlines, Gen.resolve_gen_macros(ex, Main))
-=======
 normalize(ex) = MacroTools.prewalk(MacroTools.rmlines, ex)
->>>>>>> e1fb6eb9
 
 @testset "tilde syntax smoke test (dynamic)" begin
     @gen function foo(a, b)
@@ -53,16 +48,6 @@
 end
 
 @testset "tilde syntax desugars as expected (static)" begin
-<<<<<<< HEAD
-    expected = normalize(:(
-    @gen (static) function foo()
-        x = @trace(normal(0, 1), :x)
-        y = @trace(normal(0, 1), :y)
-    end))
-
-    actual = normalize(Gen.desugar_tildes(:(
-    @gen (static) function foo()
-=======
     expected = normalize(Gen.preprocess_body(:(
     begin
         x = @trace(normal(0, 1), :x)
@@ -71,7 +56,6 @@
 
     actual = normalize(Gen.desugar_tildes(:(
     begin
->>>>>>> e1fb6eb9
         x ~ normal(0, 1)
         y = ({:y} ~ normal(0, 1))
     end)))
@@ -88,10 +72,6 @@
     @gen (static) function tilde_expr()
         return :(x ~ normal(0, 1))
     end
-<<<<<<< HEAD
-    Gen.load_generated_functions()
-=======
->>>>>>> e1fb6eb9
     @test tilde_expr() == :(x ~ normal(0, 1))
 end
 
