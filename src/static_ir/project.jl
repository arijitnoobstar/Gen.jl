--- conflicted
+++ resolved
@@ -44,20 +44,4 @@
     push!(stmts, :(return $weight))
 
     Expr(:block, stmts...)
-<<<<<<< HEAD
-end
-
-push!(generated_functions, quote
-
-@generated function $(GlobalRef(Gen, :project))(trace::T, selection::$(QuoteNode(Selection))) where {T <: $(QuoteNode(StaticIRTrace))}
-    $(QuoteNode(codegen_project))(trace, selection)
-end
-
-function $(GlobalRef(Gen, :project))(trace::T, selection::$(QuoteNode(EmptySelection))) where {T <: $(QuoteNode(StaticIRTrace))}
-    trace.$total_noise_fieldname
-end
-
-end)
-=======
-end
->>>>>>> e1fb6eb9
+end