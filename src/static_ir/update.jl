--- conflicted
+++ resolved
@@ -190,121 +190,6 @@
 end
 
 function process_codegen!(stmts, fwd::ForwardPassState, back::BackwardPassState,
-<<<<<<< HEAD
-=======
-                          node::RandomChoiceNode, ::UpdateMode,
-                          options)
-    if options.track_diffs
-
-        # track diffs
-        arg_values, _ = arg_values_and_diffs_from_tracked_diffs(node.inputs)
-        new_logpdf = gensym("new_logpdf")
-        addr = QuoteNode(node.addr)
-        dist = QuoteNode(node.dist)
-        if node in fwd.constrained_or_selected_choices || node in fwd.input_changed
-            if node in fwd.constrained_or_selected_choices
-                push!(stmts, :($(node.name) = $(GlobalRef(Gen, :Diffed))($(GlobalRef(Gen, :static_get_value))(constraints, Val($addr)), $(GlobalRef(Gen, :UnknownChange))())))
-                push!(stmts, :($(choice_discard_var(node)) = trace.$(get_value_fieldname(node))))
-            else
-                push!(stmts, :($(node.name) = $(GlobalRef(Gen, :Diffed))(trace.$(get_value_fieldname(node)), NoChange())))
-            end
-            push!(stmts, :($new_logpdf = $(GlobalRef(Gen, :logpdf))($dist, $(GlobalRef(Gen, :strip_diff))($(node.name)), $(arg_values...))))
-            push!(stmts, :($weight += $new_logpdf - trace.$(get_score_fieldname(node))))
-            push!(stmts, :($total_score_fieldname += $new_logpdf - trace.$(get_score_fieldname(node))))
-            push!(stmts, :($(get_score_fieldname(node)) = $new_logpdf))
-        else
-            push!(stmts, :($(node.name) = $(GlobalRef(Gen, :Diffed))(trace.$(get_value_fieldname(node)), $(GlobalRef(Gen, :NoChange))())))
-            push!(stmts, :($(get_score_fieldname(node)) = trace.$(get_score_fieldname(node))))
-        end
-        push!(stmts, :($(get_value_fieldname(node)) = $(node.name)))
-
-    else
-
-        # no track diffs
-        arg_values = map((n) -> n.name, node.inputs)
-        new_logpdf = gensym("new_logpdf")
-        addr = QuoteNode(node.addr)
-        dist = QuoteNode(node.dist)
-        if node in fwd.constrained_or_selected_choices || node in fwd.input_changed
-            if node in fwd.constrained_or_selected_choices
-                push!(stmts, :($(node.name) = $(GlobalRef(Gen, :static_get_value))(constraints, Val($addr))))
-                push!(stmts, :($(choice_discard_var(node)) = trace.$(get_value_fieldname(node))))
-            else
-                push!(stmts, :($(node.name) = trace.$(get_value_fieldname(node))))
-            end
-            push!(stmts, :($new_logpdf = $(GlobalRef(Gen, :logpdf))($dist, $(node.name), $(arg_values...))))
-            push!(stmts, :($weight += $new_logpdf - trace.$(get_score_fieldname(node))))
-            push!(stmts, :($total_score_fieldname += $new_logpdf - trace.$(get_score_fieldname(node))))
-            push!(stmts, :($(get_score_fieldname(node)) = $new_logpdf))
-        else
-            push!(stmts, :($(node.name) = trace.$(get_value_fieldname(node))))
-            push!(stmts, :($(get_score_fieldname(node)) = trace.$(get_score_fieldname(node))))
-        end
-        push!(stmts, :($(get_value_fieldname(node)) = $(node.name)))
-    end
-end
-
-function process_codegen!(stmts, fwd::ForwardPassState, back::BackwardPassState,
-                          node::RandomChoiceNode, ::RegenerateMode,
-                          options)
-    if options.track_diffs
-
-        # track diffs
-        arg_values, _ = arg_values_and_diffs_from_tracked_diffs(node.inputs)
-        new_logpdf = gensym("new_logpdf")
-        addr = QuoteNode(node.addr)
-        dist = QuoteNode(node.dist)
-        if node in fwd.constrained_or_selected_choices || node in fwd.input_changed
-            output_value = Expr(:call, (GlobalRef(Gen, :strip_diff)), node.name)
-            if node in fwd.constrained_or_selected_choices
-                # the choice was selected, it does not contribute to the weight
-                push!(stmts, :($(node.name) = $(GlobalRef(Gen, :Diffed))($(GlobalRef(Gen, :random))($dist, $(arg_values...)), UnknownChange())))
-                push!(stmts, :($new_logpdf = $(GlobalRef(Gen, :logpdf))($dist, $output_value, $(arg_values...))))
-            else
-                # the choice was not selected, and the input to the choice changed
-                # it does contribute to the weight
-                push!(stmts, :($(node.name) = $(GlobalRef(Gen, :Diffed))(trace.$(get_value_fieldname(node)), NoChange())))
-                push!(stmts, :($new_logpdf = $(GlobalRef(Gen, :logpdf))($dist, $output_value, $(arg_values...))))
-                push!(stmts, :($weight += $new_logpdf - trace.$(get_score_fieldname(node))))
-            end
-            push!(stmts, :($total_score_fieldname += $new_logpdf - trace.$(get_score_fieldname(node))))
-            push!(stmts, :($(get_score_fieldname(node)) = $new_logpdf))
-        else
-            push!(stmts, :($(node.name) = $(GlobalRef(Gen, :Diffed))(trace.$(get_value_fieldname(node)), NoChange())))
-            push!(stmts, :($(get_score_fieldname(node)) = trace.$(get_score_fieldname(node))))
-        end
-        push!(stmts, :($(get_value_fieldname(node)) = $(node.name)))
-    else
-
-        # no track diffs
-        arg_values = map((n) -> n.name, node.inputs)
-        new_logpdf = gensym("new_logpdf")
-        addr = QuoteNode(node.addr)
-        dist = QuoteNode(node.dist)
-        if node in fwd.constrained_or_selected_choices || node in fwd.input_changed
-            if node in fwd.constrained_or_selected_choices
-                # the choice was selected, it does not contribute to the weight
-                push!(stmts, :($(node.name) = $(GlobalRef(Gen, :random))($dist, $(arg_values...))))
-                push!(stmts, :($new_logpdf = $(GlobalRef(Gen, :logpdf))($dist, $(node.name), $(arg_values...))))
-            else
-                # the choice was not selected, and the input to the choice changed
-                # it does contribute to the weight
-                push!(stmts, :($(node.name) = trace.$(get_value_fieldname(node))))
-                push!(stmts, :($new_logpdf = $(GlobalRef(Gen, :logpdf))($dist, $(node.name), $(arg_values...))))
-                push!(stmts, :($weight += $new_logpdf - trace.$(get_score_fieldname(node))))
-            end
-            push!(stmts, :($total_score_fieldname += $new_logpdf - trace.$(get_score_fieldname(node))))
-            push!(stmts, :($(get_score_fieldname(node)) = $new_logpdf))
-        else
-            push!(stmts, :($(node.name) = trace.$(get_value_fieldname(node))))
-            push!(stmts, :($(get_score_fieldname(node)) = trace.$(get_score_fieldname(node))))
-        end
-        push!(stmts, :($(get_value_fieldname(node)) = $(node.name)))
-    end
-end
-
-function process_codegen!(stmts, fwd::ForwardPassState, back::BackwardPassState,
->>>>>>> e1fb6eb9
                           node::GenerativeFunctionCallNode, ::UpdateMode,
                           options)
     if options.track_diffs
@@ -544,23 +429,4 @@
     push!(stmts, :(return ($trace, $weight, $retdiff)))
 
     Expr(:block, stmts...)
-<<<<<<< HEAD
-end
-
-let T = gensym()
-    push!(generated_functions, quote
-    @generated function $(GlobalRef(Gen, :update))(trace::$T, args::Tuple, argdiffs::Tuple,
-                                   constraints::$(QuoteNode(ChoiceMap))) where {$T<:$(QuoteNode(StaticIRTrace))}
-        $(QuoteNode(codegen_update))(trace, args, argdiffs, constraints)
-    end
-    end)
-
-    push!(generated_functions, quote
-    @generated function $(GlobalRef(Gen, :regenerate))(trace::$T, args::Tuple, argdiffs::Tuple,
-                                       selection::$(QuoteNode(Selection))) where {$T<:$(QuoteNode(StaticIRTrace))}
-        $(QuoteNode(codegen_regenerate))(trace, args, argdiffs, selection)
-    end
-    end)
-=======
->>>>>>> e1fb6eb9
 end