--- conflicted
+++ resolved
@@ -52,12 +52,9 @@
             params_grad::Dict{Symbol,Any}
             params::Dict{Symbol,Any}
         end
-<<<<<<< HEAD
-        (gen_fn::$gen_fn_type_name)(args...) = $(GlobalRef(Gen, :propose))(gen_fn, args)[3]
-=======
+
         # Generate accessors
         $(GlobalRef(Gen, :get_ir))(::$gen_fn_type_name) = $(QuoteNode(ir))
->>>>>>> e1fb6eb9
         $(GlobalRef(Gen, :get_ir))(::Type{$gen_fn_type_name}) = $(QuoteNode(ir))
         $(GlobalRef(Gen, :get_trace_type))(::Type{$gen_fn_type_name}) = $trace_struct_name
         $(GlobalRef(Gen, :has_argument_grads))(::$gen_fn_type_name) = $(QuoteNode(has_argument_grads))
@@ -65,8 +62,6 @@
         $(GlobalRef(Gen, :get_gen_fn))(trace::$trace_struct_name) = $(Expr(:(.), :trace, QuoteNode(static_ir_gen_fn_ref)))
         $(GlobalRef(Gen, :get_gen_fn_type))(::Type{$trace_struct_name}) = $gen_fn_type_name
         $(GlobalRef(Gen, :get_options))(::Type{$gen_fn_type_name}) = $(QuoteNode(options))
-<<<<<<< HEAD
-=======
         # Generate GFI definitions
         (gen_fn::$gen_fn_type_name)(args...) = $(GlobalRef(Gen, :propose))(gen_fn, args)[3]
         @generated function $(GlobalRef(Gen, :simulate))(gen_fn::$gen_fn_type_name, args::$(QuoteNode(Tuple)))
@@ -97,7 +92,6 @@
         @generated function $(GlobalRef(Gen, :accumulate_param_gradients!))(trace::$trace_type, retval_grad)
             $(QuoteNode(codegen_accumulate_param_gradients!))(trace, retval_grad)
         end
->>>>>>> e1fb6eb9
     end
     Expr(:block, trace_defns, gen_fn_defn, Expr(:call, gen_fn_type_name, :(Dict{Symbol,Any}()), :(Dict{Symbol,Any}())))
 end
