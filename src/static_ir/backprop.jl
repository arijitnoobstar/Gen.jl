struct BackpropTraceMode end
struct BackpropParamsMode end

const gradient_prefix = gensym("gradient")
gradient_var(node::StaticIRNode) = Symbol("$(gradient_prefix)_$(node.name)")

const value_trie_prefix = gensym("value_trie")
value_trie_var(node::GenerativeFunctionCallNode) = Symbol("$(value_trie_prefix)_$(node.addr)")

const gradient_trie_prefix = gensym("gradient_trie")
gradient_trie_var(node::GenerativeFunctionCallNode) = Symbol("$(gradient_trie_prefix)_$(node.addr)")

const tape_prefix = gensym("tape")
tape_var(node::JuliaNode) = Symbol("$(tape_prefix)_$(node.name)")

const maybe_tracked_value_prefix = gensym("maybe_tracked_value")
maybe_tracked_value_var(node::JuliaNode) = Symbol("$(maybe_tracked_value_prefix)_$(node.name)")

const maybe_tracked_arg_prefix = gensym("maybe_tracked_arg")
maybe_tracked_arg_var(node::JuliaNode, i::Int) = Symbol("$(maybe_tracked_arg_prefix)_$(node.name)_$i")

function fwd_pass!(selected_choices, selected_calls, fwd_marked, node::TrainableParameterNode)
    # TODO: only need to mark it if we are doing backprop params
    push!(fwd_marked, node)
end

function fwd_pass!(selected_choices, selected_calls, fwd_marked, node::ArgumentNode)
    if node.compute_grad
        push!(fwd_marked, node)
    end
end

function fwd_pass!(selected_choices, selected_calls, fwd_marked, node::JuliaNode)
    if any(input_node in fwd_marked for input_node in node.inputs)
        push!(fwd_marked, node)
    end
end

function fwd_pass!(selected_choices, selected_calls, fwd_marked, node::GenerativeFunctionCallNode)
    if node.generative_function isa Distribution
        if node in selected_choices
            push!(fwd_marked, node)
        end    
    else
        if node in selected_calls || any(input_node in fwd_marked for input_node in node.inputs)
            push!(fwd_marked, node)
        end
    end
end

function back_pass!(back_marked, node::TrainableParameterNode) end

function back_pass!(back_marked, node::ArgumentNode) end

function back_pass!(back_marked, node::JuliaNode)
    if node in back_marked
        for input_node in node.inputs
            push!(back_marked, input_node)
        end
    end
end

<<<<<<< HEAD
=======
function back_pass!(back_marked, node::RandomChoiceNode)
    # the logpdf of every random choice is a SINK
    for input_node in node.inputs
        push!(back_marked, input_node)
    end
    # the value of every random choice is in back_marked, since it affects its logpdf
    push!(back_marked, node)
end

>>>>>>> e1fb6eb9
function back_pass!(back_marked, node::GenerativeFunctionCallNode)
    # the logpdf of every generative function call is a SINK
    for input_node in node.inputs
        push!(back_marked, input_node)
    end
    if node.generative_function isa Distribution
        # the value of every random choice is in back_marked, since it affects its logpdf
        push!(back_marked, node)
    end
end

function fwd_codegen!(stmts, fwd_marked, back_marked, node::TrainableParameterNode)
    if node in back_marked
        push!(stmts, :($(node.name) = $(QuoteNode(get_param))($(QuoteNode(get_gen_fn))(trace),
            $(QuoteNode(node.name)))))
    end

    if node in fwd_marked && node in back_marked

        # initialize gradient to zero
        push!(stmts, :($(gradient_var(node)) = zero($(node.name))))
    end
end

function fwd_codegen!(stmts, fwd_marked, back_marked, node::ArgumentNode)
    if node in fwd_marked && node in back_marked

        # initialize gradient to zero
        push!(stmts, :($(gradient_var(node)) = zero($(node.name))))
    end
end

function fwd_codegen!(stmts, fwd_marked, back_marked, node::JuliaNode)

    if node in back_marked && any(input_node in fwd_marked for input_node in node.inputs)

        # tracked forward execution
        tape = tape_var(node)
        push!(stmts, :($tape = $(QuoteNode(new_tape))()))
        args_maybe_tracked = Symbol[]
        for (i, input_node) in enumerate(node.inputs)
            arg = input_node.name
            arg_maybe_tracked = maybe_tracked_arg_var(node, i)
            if input_node in fwd_marked
                push!(stmts, :($arg_maybe_tracked = $(QuoteNode(track))($arg, $tape)))
            else
                push!(stmts, :($arg_maybe_tracked = $arg))
            end
            push!(args_maybe_tracked, arg_maybe_tracked)
        end
        maybe_tracked_value = maybe_tracked_value_var(node)
        push!(stmts, :($maybe_tracked_value = $(QuoteNode(node.fn))($(args_maybe_tracked...))))
        push!(stmts, :($(node.name) = $(QuoteNode(value))($maybe_tracked_value)))

        # initialize gradient to zero
        push!(stmts, :($(gradient_var(node)) = zero($(node.name))))
    else

        # regular forward execution.

        # we need the value for initializing gradient to zero (to get the type
        # and e.g. shape), and for reference by other nodes during
        # back_codegen! we could be more selective about which JuliaNodes need
        # to be evalutaed, that is a performance optimization for the future
        args = map((input_node) -> input_node.name, node.inputs)
        push!(stmts, :($(node.name) = $(QuoteNode(node.fn))($(args...))))
    end
end

<<<<<<< HEAD
function fwd_codegen!(stmts, fwd_marked, back_marked, node::GenerativeFunctionCallNode)
    if node.generative_function isa Distribution
        # for reference by other nodes during back_codegen!
        # could performance optimize this away
        push!(stmts, :($(node.name) = get_retval(trace.$(get_subtrace_fieldname(node)))))
=======
function fwd_codegen!(stmts, fwd_marked, back_marked, node::RandomChoiceNode)
    # for reference by other nodes during back_codegen!
    # could performance optimize this away
    push!(stmts, :($(node.name) = trace.$(get_value_fieldname(node))))

    # every random choice is in back_marked, since it affects it logpdf, but
    # also possibly due to other downstream usage of the value
    @assert node in back_marked
>>>>>>> e1fb6eb9

        # every random choice is in back_marked, since it affects it logpdf, but
        # also possibly due to other downstream usage of the value
        @assert node in back_marked 

        if node in fwd_marked
            # the only way we are fwd_marked is if this choice was selected

            # initialize gradient with respect to the value of the random choice to zero
            # it will be a runtime error, thrown here, if there is no zero() method
            push!(stmts, :($(gradient_var(node)) = zero($(node.name))))
        end
    else
        # for reference by other nodes during back_codegen!
        # could performance optimize this away
        subtrace_fieldname = get_subtrace_fieldname(node)
        push!(stmts, :($(node.name) = get_retval(trace.$subtrace_fieldname)))

        # NOTE: we will still potentially run choice_gradients recursively on the generative function,
        # we just might not use its return value gradient.
        if node in fwd_marked && node in back_marked
            # we are fwd_marked if an input was fwd_marked, or if we were selected internally
            push!(stmts, :($(gradient_var(node)) = zero($(node.name))))
        end
    end
end

function back_codegen!(stmts, ir, selected_calls, fwd_marked, back_marked, node::TrainableParameterNode, mode)

    # handle case when it is the return node
    if node === ir.return_node && node in fwd_marked
        @assert node in back_marked
        push!(stmts, :(isnothing(retval_grad) && error("Required return value gradient but got nothing")))
        push!(stmts, :($(gradient_var(node)) += retval_grad))
    end

    if node in fwd_marked && node in back_marked
        cur_param_grad = :($(QuoteNode(get_param_grad))(trace.$static_ir_gen_fn_ref,
            $(QuoteNode(node.name))))
        push!(stmts, :($(QuoteNode(set_param_grad!))(trace.$static_ir_gen_fn_ref,
            $(QuoteNode(node.name)),
            $cur_param_grad + $(gradient_var(node)))))
    end
end

function back_codegen!(stmts, ir, selected_calls, fwd_marked, back_marked, node::ArgumentNode, mode)

    # handle case when it is the return node
    if node === ir.return_node && node in fwd_marked
        @assert node in back_marked
        push!(stmts, :($(gradient_var(node)) += retval_grad))
    end
end

function back_codegen!(stmts, ir, selected_calls, fwd_marked, back_marked, node::JuliaNode, mode)
    # handle case when it is the return node
    if node === ir.return_node && node in fwd_marked
        @assert node in back_marked
        push!(stmts, :($(gradient_var(node)) += retval_grad))
    end
    if node in back_marked && any(input_node in fwd_marked for input_node in node.inputs)

        # do backward pass through the Julia code
        push!(stmts, :($(QuoteNode(deriv!))($(maybe_tracked_value_var(node)), $(gradient_var(node)))))
        push!(stmts, :($(QuoteNode(reverse_pass!))($(tape_var(node)))))

        # increment gradients of input nodes that are in fwd_marked
        for (i, input_node) in enumerate(node.inputs)
            if input_node in fwd_marked
                arg_maybe_tracked = maybe_tracked_arg_var(node, i)
                push!(stmts, :($(gradient_var(input_node)) += $(QuoteNode(deriv))($arg_maybe_tracked)))
            end
        end
    end

end

function back_codegen_random_choice_to_inputs!(stmts, ir, fwd_marked, back_marked,
                                               node::GenerativeFunctionCallNode, logpdf_grad::Symbol)
    # only evaluate the gradient of the logpdf if we need to
    if any(input_node in fwd_marked for input_node in node.inputs) || node in fwd_marked
        args = map((input_node) -> input_node.name, node.inputs)
        push!(stmts, :($logpdf_grad = logpdf_grad($(node.generative_function), $(node.name), $(args...))))
    end

    # increment gradients of input nodes that are in fwd_marked
    for (i, input_node) in enumerate(node.inputs)
        if input_node in fwd_marked
            @assert input_node in back_marked # this ensured its gradient will have been initialized
            if !has_argument_grads(node.generative_function)[i]
                error("Distribution $(node.generative_function) does not have logpdf gradient for argument $i")
            end
            push!(stmts, :($(gradient_var(input_node)) += $logpdf_grad[$(QuoteNode(i+1))]))
        end
    end

    # handle case when it is the return node
    if node === ir.return_node && node in fwd_marked
        @assert node in back_marked
        push!(stmts, :($(gradient_var(node)) += retval_grad))
    end
end

function back_codegen!(stmts, ir, selected_calls, fwd_marked, back_marked,
<<<<<<< HEAD
                       node::GenerativeFunctionCallNode, mode::BackpropTraceMode)
    if node.generative_function isa Distribution
        logpdf_grad = gensym("logpdf_grad")
 
        # backpropagate to the inputs
        back_codegen_random_choice_to_inputs!(stmts, ir, fwd_marked, back_marked, node, logpdf_grad)
=======
                       node::RandomChoiceNode, ::BackpropTraceMode)
    logpdf_grad = gensym("logpdf_grad")

    # backpropagate to the inputs
    back_codegen_random_choice_to_inputs!(stmts, ir, fwd_marked, back_marked, node, logpdf_grad)
>>>>>>> e1fb6eb9

        # backpropagate to the value (if it was selected)
        if node in fwd_marked
            if !has_output_grad(node.generative_function)
                error("Distribution $(node.generative_function) does not logpdf gradient for its output value")
            end
            push!(stmts, :($(gradient_var(node)) += $logpdf_grad[1]))
        end
    else
        # handle case when it is the return node
        if node === ir.return_node && node in fwd_marked
            @assert node in back_marked
            push!(stmts, :($(gradient_var(node)) += retval_grad))
        end

<<<<<<< HEAD
        if node in fwd_marked
            input_grads = gensym("call_input_grads")
            value_trie = value_trie_var(node)
            gradient_trie = gradient_trie_var(node)
            subtrace_fieldname = get_subtrace_fieldname(node)
            call_selection = gensym("call_selection")
            if node in selected_calls
                push!(stmts, :($call_selection = $(GlobalRef(Gen, :static_getindex))(selection, $(QuoteNode(Val(node.addr))))))
            else
                push!(stmts, :($call_selection = EmptySelection()))
            end
            retval_grad = node in back_marked ? gradient_var(node) : :(nothing)
            push!(stmts, :(($input_grads, $value_trie, $gradient_trie) = choice_gradients(
                trace.$subtrace_fieldname, $call_selection, $retval_grad)))
=======
    if node in fwd_marked
        input_grads = gensym("call_input_grads")
        value_trie = value_trie_var(node)
        gradient_trie = gradient_trie_var(node)
        subtrace_fieldname = get_subtrace_fieldname(node)
        call_selection = gensym("call_selection")
        if node in selected_calls
            push!(stmts, :($call_selection = $(GlobalRef(Gen, :static_getindex))(selection, $(QuoteNode(Val(node.addr))))))
        else
            push!(stmts, :($call_selection = EmptySelection()))
>>>>>>> e1fb6eb9
        end

        # increment gradients of input nodes that are in fwd_marked
        for (i, input_node) in enumerate(node.inputs)
            if input_node in fwd_marked
                @assert input_node in back_marked # this ensured its gradient will have been initialized
                push!(stmts, :($(gradient_var(input_node)) += $input_grads[$(QuoteNode(i))]))
            end
        end

        # NOTE: the value_trie and gradient_trie are dealt with later
    end
end

function back_codegen!(stmts, ir, selected_calls, fwd_marked, back_marked,
                       node::GenerativeFunctionCallNode, mode::BackpropParamsMode)

    if node.generative_function isa Distribution
        logpdf_grad = gensym("logpdf_grad")
        back_codegen_random_choice_to_inputs!(stmts, ir, fwd_marked, back_marked, node, logpdf_grad)
    else
        # handle case when it is the return node
        if node === ir.return_node && node in fwd_marked
            @assert node in back_marked
            push!(stmts, :($(gradient_var(node)) += retval_grad))
        end

        if node in fwd_marked
            input_grads = gensym("call_input_grads")
            subtrace_fieldname = get_subtrace_fieldname(node)
            retval_grad = node in back_marked ? gradient_var(node) : :(nothing)
            push!(stmts, :($input_grads = accumulate_param_gradients!(trace.$subtrace_fieldname, $retval_grad)))
        end

        # increment gradients of input nodes that are in fwd_marked
        for (i, input_node) in enumerate(node.inputs)
            if input_node in fwd_marked
                @assert input_node in back_marked # this ensured its gradient will have been initialized
                push!(stmts, :($(gradient_var(input_node)) += $input_grads[$(QuoteNode(i))]))
            end
        end
    end
end

function generate_value_gradient_trie(selected_choices::Set{GenerativeFunctionCallNode},
                                      selected_calls::Set{GenerativeFunctionCallNode},
                                      value_trie::Symbol, gradient_trie::Symbol)
    selected_choices_vec = collect(selected_choices)
    quoted_leaf_keys = map((node) -> QuoteNode(node.addr), selected_choices_vec)
    leaf_value_choicemaps = map((node) -> :(ValueChoiceMap(get_retval(trace.$(get_subtrace_fieldname(node))))), selected_choices_vec)
    leaf_gradient_choicemaps = map((node) -> :(ValueChoiceMap($(gradient_var(node)))), selected_choices_vec)

    selected_calls_vec = collect(selected_calls)
    quoted_internal_keys = map((node) -> QuoteNode(node.addr), selected_calls_vec)
    internal_value_choicemaps = map((node) -> :(get_choices(trace.$(get_subtrace_fieldname(node)))),
                          selected_calls_vec)
    internal_gradient_choicemaps = map((node) -> gradient_trie_var(node), selected_calls_vec)

    quoted_all_keys = Iterators.flatten((quoted_leaf_keys, quoted_internal_keys))
    all_value_choicemaps = Iterators.flatten((leaf_value_choicemaps, internal_value_choicemaps))
    all_gradient_choicemaps = Iterators.flatten((leaf_gradient_choicemaps, internal_gradient_choicemaps))

    quote
        $value_trie = StaticChoiceMap(NamedTuple{($(quoted_all_keys...),)}(($(all_value_choicemaps...),)))
        $gradient_trie = StaticChoiceMap(NamedTuple{($(quoted_all_keys...),)}(($(all_gradient_choicemaps...),)))
    end
end

function get_selected_choices(::EmptyAddressSchema, ::StaticIR)
    Set{GenerativeFunctionCallNode}()
end

function get_selected_choices(::AllAddressSchema, ir::StaticIR)
<<<<<<< HEAD
    Set{GenerativeFunctionCallNode}([node for node in ir.call_nodes if node.generative_function isa Distribution]...)
=======
    Set{RandomChoiceNode}(ir.choice_nodes)
>>>>>>> e1fb6eb9
end

function get_selected_choices(schema::StaticAddressSchema, ir::StaticIR)
    selected_choice_addrs = Set(keys(schema))
    selected_choices = Set{GenerativeFunctionCallNode}()
    for node in ir.call_nodes
        if node.generative_function isa Distribution && node.addr in selected_choice_addrs
            push!(selected_choices, node)
        end
    end
    selected_choices
end

function get_selected_calls(::EmptyAddressSchema, ::StaticIR)
    Set{GenerativeFunctionCallNode}()
end

function get_selected_calls(::AllAddressSchema, ir::StaticIR)
    Set{GenerativeFunctionCallNode}([node for node in ir.call_nodes if !(node.generative_function isa Distribution)]...)
end

function get_selected_calls(schema::StaticAddressSchema, ir::StaticIR)
    selected_call_addrs = Set(keys(schema))
    selected_calls = Set{GenerativeFunctionCallNode}()
    for node in ir.call_nodes
        if !(node.generative_function isa Distribution) && node.addr in selected_call_addrs
            push!(selected_calls, node)
        end
    end
    selected_calls
end

function codegen_choice_gradients(trace_type::Type{T}, selection_type::Type,
                                retval_grad_type::Type) where {T<:StaticIRTrace}
    gen_fn_type = get_gen_fn_type(trace_type)
    schema = get_address_schema(selection_type)

    # convert a hierarchical selection to a static selection if it is not already one
    if !(isa(schema, StaticAddressSchema) || isa(schema, EmptyAddressSchema) || isa(schema, AllAddressSchema))
        return quote choice_gradients(trace, StaticSelection(selection), retval_grad) end
    end

    ir = get_ir(gen_fn_type)
    selected_choices = get_selected_choices(schema, ir)
    selected_calls = get_selected_calls(schema, ir)

    # forward marking pass
    fwd_marked = Set{StaticIRNode}()
    for node in ir.nodes
        fwd_pass!(selected_choices, selected_calls, fwd_marked, node)
    end

    # backward marking pass
    back_marked = Set{StaticIRNode}()
    push!(back_marked, ir.return_node)
    for node in reverse(ir.nodes)
        back_pass!(back_marked, node)
    end

    stmts = Expr[]

    # unpack arguments from the trace
    arg_names = Symbol[arg_node.name for arg_node in ir.arg_nodes]
    push!(stmts, :($(Expr(:tuple, arg_names...)) = get_args(trace)))

    # forward code-generation pass (initialize gradients to zero, create needed references)
    for node in ir.nodes
        fwd_codegen!(stmts, fwd_marked, back_marked, node)
    end

    # backward code-generation pass (increment gradients)
    for node in reverse(ir.nodes)
        back_codegen!(stmts, ir, selected_calls, fwd_marked, back_marked, node, BackpropTraceMode())
    end

    # assemble value_trie and gradient_trie
    value_trie = gensym("value_trie")
    gradient_trie = gensym("gradient_trie")
    push!(stmts, generate_value_gradient_trie(selected_choices, selected_calls,
        value_trie, gradient_trie))

    # gradients with respect to inputs
    arg_grad = (node::ArgumentNode) -> node.compute_grad ? gradient_var(node) : :(nothing)
    input_grads = Expr(:tuple, map(arg_grad, ir.arg_nodes)...)

    # return values
    push!(stmts, :(return ($input_grads, $value_trie, $gradient_trie)))

    Expr(:block, stmts...)
end

function codegen_accumulate_param_gradients!(trace_type::Type{T},
                                 retval_grad_type::Type) where {T<:StaticIRTrace}
    gen_fn_type = get_gen_fn_type(trace_type)
    ir = get_ir(gen_fn_type)

    # unlike choice_gradients we don't take gradients w.r.t. the value of random choices
    selected_choices = Set{GenerativeFunctionCallNode}()

    # we need to guarantee that we visit every generative function call,
    # because we need to backpropagate to its trainable parameters
    selected_calls = Set{GenerativeFunctionCallNode}(
        node for node in ir.nodes if isa(node, GenerativeFunctionCallNode))

    # forward marking pass
    fwd_marked = Set{StaticIRNode}()
    for node in ir.nodes
        fwd_pass!(selected_choices, selected_calls, fwd_marked, node)
    end

    # backward marking pass
    back_marked = Set{StaticIRNode}()
    push!(back_marked, ir.return_node)
    for node in reverse(ir.nodes)
        back_pass!(back_marked, node)
    end

    stmts = Expr[]

    # unpack arguments from the trace
    arg_names = Symbol[arg_node.name for arg_node in ir.arg_nodes]
    push!(stmts, :($(Expr(:tuple, arg_names...)) = get_args(trace)))

    # forward code-generation pass (initialize gradients to zero, create needed references)
    for node in ir.nodes
        fwd_codegen!(stmts, fwd_marked, back_marked, node)
    end

    # backward code-generation pass (increment gradients)
    for node in reverse(ir.nodes)
        back_codegen!(stmts, ir, selected_calls, fwd_marked, back_marked, node, BackpropParamsMode())
    end

    # gradients with respect to inputs
    arg_grad = (node::ArgumentNode) -> node.compute_grad ? gradient_var(node) : :(nothing)
    input_grads = Expr(:tuple, map(arg_grad, ir.arg_nodes)...)

    # return values
    push!(stmts, :(return $input_grads))
<<<<<<< HEAD

    Expr(:block, stmts...)
end


push!(generated_functions, quote
@generated function $(GlobalRef(Gen, :choice_gradients))(trace::T, selection::$(QuoteNode(Selection)),
                                       retval_grad) where {T<:$(QuoteNode(StaticIRTrace))}
    $(QuoteNode(codegen_choice_gradients))(trace, selection, retval_grad)
end
end)

push!(generated_functions, quote
@generated function $(GlobalRef(Gen, :accumulate_param_gradients!))(trace::T, retval_grad) where {T<:$(QuoteNode(StaticIRTrace))}
    $(QuoteNode(codegen_accumulate_param_gradients!))(trace, retval_grad)
end
end)
=======

    Expr(:block, stmts...)
end
>>>>>>> e1fb6eb9
<|MERGE_RESOLUTION|>--- conflicted
+++ resolved
@@ -60,18 +60,6 @@
     end
 end
 
-<<<<<<< HEAD
-=======
-function back_pass!(back_marked, node::RandomChoiceNode)
-    # the logpdf of every random choice is a SINK
-    for input_node in node.inputs
-        push!(back_marked, input_node)
-    end
-    # the value of every random choice is in back_marked, since it affects its logpdf
-    push!(back_marked, node)
-end
-
->>>>>>> e1fb6eb9
 function back_pass!(back_marked, node::GenerativeFunctionCallNode)
     # the logpdf of every generative function call is a SINK
     for input_node in node.inputs
@@ -141,22 +129,11 @@
     end
 end
 
-<<<<<<< HEAD
 function fwd_codegen!(stmts, fwd_marked, back_marked, node::GenerativeFunctionCallNode)
     if node.generative_function isa Distribution
         # for reference by other nodes during back_codegen!
         # could performance optimize this away
         push!(stmts, :($(node.name) = get_retval(trace.$(get_subtrace_fieldname(node)))))
-=======
-function fwd_codegen!(stmts, fwd_marked, back_marked, node::RandomChoiceNode)
-    # for reference by other nodes during back_codegen!
-    # could performance optimize this away
-    push!(stmts, :($(node.name) = trace.$(get_value_fieldname(node))))
-
-    # every random choice is in back_marked, since it affects it logpdf, but
-    # also possibly due to other downstream usage of the value
-    @assert node in back_marked
->>>>>>> e1fb6eb9
 
         # every random choice is in back_marked, since it affects it logpdf, but
         # also possibly due to other downstream usage of the value
@@ -261,20 +238,12 @@
 end
 
 function back_codegen!(stmts, ir, selected_calls, fwd_marked, back_marked,
-<<<<<<< HEAD
                        node::GenerativeFunctionCallNode, mode::BackpropTraceMode)
     if node.generative_function isa Distribution
         logpdf_grad = gensym("logpdf_grad")
  
         # backpropagate to the inputs
         back_codegen_random_choice_to_inputs!(stmts, ir, fwd_marked, back_marked, node, logpdf_grad)
-=======
-                       node::RandomChoiceNode, ::BackpropTraceMode)
-    logpdf_grad = gensym("logpdf_grad")
-
-    # backpropagate to the inputs
-    back_codegen_random_choice_to_inputs!(stmts, ir, fwd_marked, back_marked, node, logpdf_grad)
->>>>>>> e1fb6eb9
 
         # backpropagate to the value (if it was selected)
         if node in fwd_marked
@@ -290,7 +259,6 @@
             push!(stmts, :($(gradient_var(node)) += retval_grad))
         end
 
-<<<<<<< HEAD
         if node in fwd_marked
             input_grads = gensym("call_input_grads")
             value_trie = value_trie_var(node)
@@ -305,18 +273,6 @@
             retval_grad = node in back_marked ? gradient_var(node) : :(nothing)
             push!(stmts, :(($input_grads, $value_trie, $gradient_trie) = choice_gradients(
                 trace.$subtrace_fieldname, $call_selection, $retval_grad)))
-=======
-    if node in fwd_marked
-        input_grads = gensym("call_input_grads")
-        value_trie = value_trie_var(node)
-        gradient_trie = gradient_trie_var(node)
-        subtrace_fieldname = get_subtrace_fieldname(node)
-        call_selection = gensym("call_selection")
-        if node in selected_calls
-            push!(stmts, :($call_selection = $(GlobalRef(Gen, :static_getindex))(selection, $(QuoteNode(Val(node.addr))))))
-        else
-            push!(stmts, :($call_selection = EmptySelection()))
->>>>>>> e1fb6eb9
         end
 
         # increment gradients of input nodes that are in fwd_marked
@@ -390,11 +346,7 @@
 end
 
 function get_selected_choices(::AllAddressSchema, ir::StaticIR)
-<<<<<<< HEAD
     Set{GenerativeFunctionCallNode}([node for node in ir.call_nodes if node.generative_function isa Distribution]...)
-=======
-    Set{RandomChoiceNode}(ir.choice_nodes)
->>>>>>> e1fb6eb9
 end
 
 function get_selected_choices(schema::StaticAddressSchema, ir::StaticIR)
@@ -534,26 +486,6 @@
 
     # return values
     push!(stmts, :(return $input_grads))
-<<<<<<< HEAD
 
     Expr(:block, stmts...)
-end
-
-
-push!(generated_functions, quote
-@generated function $(GlobalRef(Gen, :choice_gradients))(trace::T, selection::$(QuoteNode(Selection)),
-                                       retval_grad) where {T<:$(QuoteNode(StaticIRTrace))}
-    $(QuoteNode(codegen_choice_gradients))(trace, selection, retval_grad)
-end
-end)
-
-push!(generated_functions, quote
-@generated function $(GlobalRef(Gen, :accumulate_param_gradients!))(trace::T, retval_grad) where {T<:$(QuoteNode(StaticIRTrace))}
-    $(QuoteNode(codegen_accumulate_param_gradients!))(trace, retval_grad)
-end
-end)
-=======
-
-    Expr(:block, stmts...)
-end
->>>>>>> e1fb6eb9
+end