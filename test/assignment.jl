--- conflicted
+++ resolved
@@ -41,15 +41,9 @@
 end
 
 @testset "static assignment to/from array" begin
-<<<<<<< HEAD
     submap = StaticChoiceMap(a=1., b=[2., 2.5])
     outer = StaticChoiceMap(c=3., d=submap, e=submap)
-    
-=======
-    submap = StaticChoiceMap((a=1., b=[2., 2.5]),NamedTuple())
-    outer = StaticChoiceMap((c=3.,), (d=submap, e=submap))
-
->>>>>>> e1fb6eb9
+
     arr = to_array(outer, Float64)
     @test to_array(outer, Float64) == Float64[3.0, 1.0, 2.0, 2.5, 1.0, 2.0, 2.5]
 
@@ -281,14 +275,7 @@
     choices = choicemap()
     choices[:x => :y] = 1
     choices[:x] = 2
-<<<<<<< HEAD
     @test get_submap(choices, :x) == ValueChoiceMap(2)
-=======
-    threw = false
-    @test !has_submap(choices, :x)
-    try get_submap(choices, :x) catch KeyError threw = true end
-    @test threw
->>>>>>> e1fb6eb9
     @test choices[:x] == 2
 
     # overwrite subassignment with a subassignment
