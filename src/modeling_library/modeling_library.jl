--- conflicted
+++ resolved
@@ -5,57 +5,6 @@
 import Distributions
 using SpecialFunctions: loggamma, logbeta, digamma
 
-<<<<<<< HEAD
-=======
-abstract type Distribution{T} end
-
-"""
-    val::T = random(dist::Distribution{T}, args...)
-
-Sample a random choice from the given distribution with the given arguments.
-"""
-function random end
-
-"""
-    lpdf = logpdf(dist::Distribution{T}, value::T, args...)
-
-Evaluate the log probability (density) of the value.
-"""
-function logpdf end
-
-"""
-    has::Bool = has_output_grad(dist::Distribution)
-
-Return true of the gradient if the distribution computes the gradient of the logpdf with respect to the value of the random choice.
-"""
-function has_output_grad end
-
-"""
-    grads::Tuple = logpdf_grad(dist::Distribution{T}, value::T, args...)
-
-Compute the gradient of the logpdf with respect to the value, and each of the arguments.
-
-If `has_output_grad` returns false, then the first element of the returned tuple is `nothing`.
-Otherwise, the first element of the tuple is the gradient with respect to the value.
-If the return value of `has_argument_grads` has a false value for at position `i`, then the `i+1`th element of the returned tuple has value `nothing`.
-Otherwise, this element contains the gradient with respect to the `i`th argument.
-"""
-function logpdf_grad end
-
-is_discrete(::Distribution) = false # default
-
-# NOTE: has_argument_grad is documented and exported in gen_fn_interface.jl
-
-get_return_type(::Distribution{T}) where {T} = T
-
-export Distribution
-export random
-export logpdf
-export logpdf_grad
-export has_output_grad
-export is_discrete
-
->>>>>>> e1fb6eb9
 # built-in distributions
 include("distributions/distributions.jl")
 
