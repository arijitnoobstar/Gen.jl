struct StaticIRGenerateState
    schema::Union{StaticAddressSchema, EmptyAddressSchema}
    stmts::Vector{Any}
end

function process!(::StaticIRGenerateState, node, options) end

function process!(state::StaticIRGenerateState, node::TrainableParameterNode, options)
    push!(state.stmts, :($(node.name) = $(QuoteNode(get_param))(gen_fn, $(QuoteNode(node.name)))))
end

function process!(state::StaticIRGenerateState, node::ArgumentNode, options)
    push!(state.stmts, :($(get_value_fieldname(node)) = $(node.name)))
end

function process!(state::StaticIRGenerateState, node::JuliaNode, options)
    args = map((input_node) -> input_node.name, node.inputs)
    push!(state.stmts, :($(node.name) = $(QuoteNode(node.fn))($(args...))))
    if options.cache_julia_nodes
        push!(state.stmts, :($(get_value_fieldname(node)) = $(node.name)))
    end
end

<<<<<<< HEAD
=======
function process!(state::StaticIRGenerateState, node::RandomChoiceNode, options)
    schema = state.schema
    args = map((input_node) -> input_node.name, node.inputs)
    incr = gensym("logpdf")
    addr = QuoteNode(node.addr)
    dist = QuoteNode(node.dist)
    @assert isa(schema, StaticAddressSchema) || isa(schema, EmptyAddressSchema)
    if isa(schema, StaticAddressSchema) && (node.addr in keys(schema))
        push!(state.stmts, :($(node.name) = $(GlobalRef(Gen, :static_get_value))(constraints, Val($addr))))
        push!(state.stmts, :($incr = $(GlobalRef(Gen, :logpdf))($dist, $(node.name), $(args...))))
        push!(state.stmts, :($weight += $incr))
    else
        push!(state.stmts, :($(node.name) = $(GlobalRef(Gen, :random))($dist, $(args...))))
        push!(state.stmts, :($incr = $(GlobalRef(Gen, :logpdf))($dist, $(node.name), $(args...))))
    end
    push!(state.stmts, :($(get_value_fieldname(node)) = $(node.name)))
    push!(state.stmts, :($(get_score_fieldname(node)) = $incr))
    push!(state.stmts, :($num_nonempty_fieldname += 1))
    push!(state.stmts, :($total_score_fieldname += $incr))
end

>>>>>>> e1fb6eb9
function process!(state::StaticIRGenerateState, node::GenerativeFunctionCallNode, options)
    schema = state.schema
    args = map((input_node) -> input_node.name, node.inputs)
    args_tuple = Expr(:tuple, args...)
    addr = QuoteNode(node.addr)
    gen_fn = QuoteNode(node.generative_function)
    @assert isa(schema, StaticAddressSchema) || isa(schema, EmptyAddressSchema)
    subtrace = get_subtrace_fieldname(node)
    incr = gensym("weight")
    subconstraints = gensym("subconstraints")
    if isa(schema, StaticAddressSchema) && (node.addr in keys(schema))
        push!(state.stmts, :($subconstraints = $(GlobalRef(Gen, :static_get_submap))(constraints, Val($addr))))
        push!(state.stmts, :(($subtrace, $incr) = $(GlobalRef(Gen, :generate))($gen_fn, $args_tuple, $subconstraints)))
    else
        push!(state.stmts, :(($subtrace, $incr) = $(GlobalRef(Gen, :generate))($gen_fn, $args_tuple, $(GlobalRef(Gen, :EmptyChoiceMap))())))
    end
    push!(state.stmts, :($weight += $incr))
    push!(state.stmts, :($num_nonempty_fieldname += !$(GlobalRef(Gen, :isempty))($(GlobalRef(Gen, :get_choices))($subtrace)) ? 1 : 0))
    push!(state.stmts, :($(node.name) = $(GlobalRef(Gen, :get_retval))($subtrace)))
    push!(state.stmts, :($total_score_fieldname += $(GlobalRef(Gen, :get_score))($subtrace)))
    push!(state.stmts, :($total_noise_fieldname += $(GlobalRef(Gen, :project))($subtrace, $(GlobalRef(Gen, :EmptySelection))())))
end

function codegen_generate(gen_fn_type::Type{T}, args,
                            constraints_type) where {T <: StaticIRGenerativeFunction}
    trace_type = get_trace_type(gen_fn_type)
    schema = get_address_schema(constraints_type)

    # convert the constraints to a static assignment if it is not already one
    if !(isa(schema, StaticAddressSchema) || isa(schema, EmptyAddressSchema))
        return quote $(GlobalRef(Gen, :generate))(gen_fn, args, $(QuoteNode(StaticChoiceMap))(constraints)) end
    end

    ir = get_ir(gen_fn_type)
    options = get_options(gen_fn_type)
    stmts = []

    # initialize score, weight, and num_nonempty
    push!(stmts, :($total_score_fieldname = 0.))
    push!(stmts, :($total_noise_fieldname = 0.))
    push!(stmts, :($weight = 0.))
    push!(stmts, :($num_nonempty_fieldname = 0))

    # unpack arguments
    arg_names = Symbol[arg_node.name for arg_node in ir.arg_nodes]
    push!(stmts, :($(Expr(:tuple, arg_names...)) = args))

    # process expression nodes in topological order
    state = StaticIRGenerateState(schema, stmts)
    for node in ir.nodes
        process!(state, node, options)
    end

    # return value
    push!(stmts, :($return_value_fieldname = $(ir.return_node.name)))

    # construct trace
    push!(stmts, :($static_ir_gen_fn_ref = gen_fn))
    push!(stmts, :($trace = $(QuoteNode(trace_type))($(fieldnames(trace_type)...))))

    # return trace and weight
    push!(stmts, :(return ($trace, $weight)))

    Expr(:block, stmts...)
<<<<<<< HEAD
end

push!(generated_functions, quote
@generated function $(GlobalRef(Gen, :generate))(gen_fn::$(QuoteNode(StaticIRGenerativeFunction)),
                                   args::$(QuoteNode(Tuple)), constraints::$(QuoteNode(ChoiceMap)))
    $(QuoteNode(codegen_generate))(gen_fn, args, constraints)
end
end)
=======
end
>>>>>>> e1fb6eb9
<|MERGE_RESOLUTION|>--- conflicted
+++ resolved
@@ -21,30 +21,6 @@
     end
 end
 
-<<<<<<< HEAD
-=======
-function process!(state::StaticIRGenerateState, node::RandomChoiceNode, options)
-    schema = state.schema
-    args = map((input_node) -> input_node.name, node.inputs)
-    incr = gensym("logpdf")
-    addr = QuoteNode(node.addr)
-    dist = QuoteNode(node.dist)
-    @assert isa(schema, StaticAddressSchema) || isa(schema, EmptyAddressSchema)
-    if isa(schema, StaticAddressSchema) && (node.addr in keys(schema))
-        push!(state.stmts, :($(node.name) = $(GlobalRef(Gen, :static_get_value))(constraints, Val($addr))))
-        push!(state.stmts, :($incr = $(GlobalRef(Gen, :logpdf))($dist, $(node.name), $(args...))))
-        push!(state.stmts, :($weight += $incr))
-    else
-        push!(state.stmts, :($(node.name) = $(GlobalRef(Gen, :random))($dist, $(args...))))
-        push!(state.stmts, :($incr = $(GlobalRef(Gen, :logpdf))($dist, $(node.name), $(args...))))
-    end
-    push!(state.stmts, :($(get_value_fieldname(node)) = $(node.name)))
-    push!(state.stmts, :($(get_score_fieldname(node)) = $incr))
-    push!(state.stmts, :($num_nonempty_fieldname += 1))
-    push!(state.stmts, :($total_score_fieldname += $incr))
-end
-
->>>>>>> e1fb6eb9
 function process!(state::StaticIRGenerateState, node::GenerativeFunctionCallNode, options)
     schema = state.schema
     args = map((input_node) -> input_node.name, node.inputs)
@@ -109,15 +85,4 @@
     push!(stmts, :(return ($trace, $weight)))
 
     Expr(:block, stmts...)
-<<<<<<< HEAD
-end
-
-push!(generated_functions, quote
-@generated function $(GlobalRef(Gen, :generate))(gen_fn::$(QuoteNode(StaticIRGenerativeFunction)),
-                                   args::$(QuoteNode(Tuple)), constraints::$(QuoteNode(ChoiceMap)))
-    $(QuoteNode(codegen_generate))(gen_fn, args, constraints)
-end
-end)
-=======
-end
->>>>>>> e1fb6eb9
+end