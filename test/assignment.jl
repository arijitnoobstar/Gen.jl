--- conflicted
+++ resolved
@@ -334,7 +334,6 @@
     cv = nested_view(c)
     @test c[:a] == cv[:a]
     @test c[:b => :c] == cv[:b][:c]
-<<<<<<< HEAD
     # Base.length
     @test length(cv) == 2
     @test length(cv[:b]) == 1
@@ -348,7 +347,6 @@
                    (:b => :c, 2))
     @test nested_view(c1) == cv
     @test nested_view(c2) != cv
-=======
 end
 
 @testset "filtering choicemaps with selections" begin
@@ -368,5 +366,4 @@
     filtered = get_selected(c, select(:x => :y))
     @test filtered[:x => :y] == 1
     @test !has_value(filtered, :x => :z)
->>>>>>> 4608a51e
 end