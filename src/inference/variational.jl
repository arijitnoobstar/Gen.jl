# black box, uses score function estimator
function single_sample_gradient_estimate!(
        var_model::GenerativeFunction, var_model_args::Tuple,
        model::GenerativeFunction, model_args::Tuple, observations::ChoiceMap,
        scale_factor=1.)

    # sample from variational approximation
    var_trace = simulate(var_model, var_model_args)

    # compute learning signal
    constraints = merge(observations, get_choices(var_trace)) # TODO characterize what it means when not all var_model choices are in the model..
    (model_trace, model_log_weight) = generate(model, model_args, constraints)
    log_weight = model_log_weight - get_score(var_trace)

    # accumulate the weighted gradient
    accumulate_param_gradients!(var_trace, nothing, log_weight * scale_factor)

    # unbiased estimate of objective function, and trace
    (log_weight, var_trace, model_trace)
end

function vimco_geometric_baselines(log_weights)
    num_samples = length(log_weights)
    s = sum(log_weights)
    baselines = Vector{Float64}(undef, num_samples)
    for i=1:num_samples
        temp = log_weights[i]
        log_weights[i] = (s - log_weights[i]) / (num_samples - 1)
        baselines[i] = logsumexp(log_weights) - log(num_samples)
        log_weights[i] = temp
    end
    baselines
end

function logdiffexp(x, y)
    m = max(x, y)
    m + log(exp(x - m) - exp(y - m))
end

function vimco_arithmetic_baselines(log_weights)
    num_samples = length(log_weights)
    log_total_weight = logsumexp(log_weights)
    baselines = Vector{Float64}(undef, num_samples)
    for i=1:num_samples
        log_sum_f_without_i = logdiffexp(log_total_weight, log_weights[i])
        log_f_hat = log_sum_f_without_i - log(num_samples - 1)
        baselines[i] = logsumexp(log_sum_f_without_i, log_f_hat) - log(num_samples)
    end
    baselines
end

# black box, VIMCO gradient estimator
# for use in training models
function multi_sample_gradient_estimate!(
        var_model::GenerativeFunction, var_model_args::Tuple,
        model::GenerativeFunction, model_args::Tuple, observations::ChoiceMap,
        num_samples::Int, scale_factor=1., geometric=true)

    # sample from variational approximation multiple times
    traces = Vector{Any}(undef, num_samples)
    log_weights = Vector{Float64}(undef, num_samples)
    for i=1:num_samples
        traces[i] = simulate(var_model, var_model_args)
        constraints = merge(observations, get_choices(traces[i])) # TODO characterize as above
        model_weight, = assess(model, model_args, constraints)
        log_weights[i] = model_weight - get_score(traces[i])
    end

    # multi-sample log marginal likelihood estimate
    log_total_weight = logsumexp(log_weights)
    L = log_total_weight - log(num_samples)

    # baselines
    if geometric
        baselines = vimco_geometric_baselines(log_weights)
    else
        baselines = vimco_arithmetic_baselines(log_weights)
    end

    weights_normalized = exp.(log_weights .- log_total_weight)
    for i=1:num_samples
        learning_signal = (L - baselines[i]) - weights_normalized[i]
        accumulate_param_gradients!(traces[i], nothing, learning_signal * scale_factor)
    end

    # collection of traces and normalized importance weights, and estimate of
    # objective function
    (L, traces, weights_normalized)
end

_maybe_accumulate_param_grad!(trace, update::ParamUpdate) = accumulate_param_gradients!(trace, nothing)
_maybe_accumulate_param_grad!(trace, update::Nothing) = begin end

"""
    (elbo_estimate, traces, elbo_history) = black_box_vi!(
        model::GenerativeFunction, args::Tuple,
        observations::ChoiceMap,
        var_model::GenerativeFunction, var_model_args::Tuple,
<<<<<<< HEAD
        variational_family_update::ParamUpdate;
        iters=1000, samples_per_iter=100, verbose=false,
        generative_model_update::Union{ParamUpdate,Nothing}=nothing)
=======
        update::ParamUpdate;
        iters=1000, samples_per_iter=100, verbose=false,
        callback=(iter, traces, elbo_estimate) -> nothing)
>>>>>>> 9ad7e97d

Fit the parameters of a generative function (`var_model`) to the posterior
distribution implied by the given model and observations using stochastic
gradient methods.
"""
function black_box_vi!(
        model::GenerativeFunction, model_args::Tuple,
        observations::ChoiceMap,
        var_model::GenerativeFunction, var_model_args::Tuple,
<<<<<<< HEAD
        variational_family_update::ParamUpdate;
        iters=1000, samples_per_iter=100, verbose=false,
        generative_model_update::Union{ParamUpdate,Nothing}=nothing)
=======
        update::ParamUpdate;
        iters=1000, samples_per_iter=100, verbose=false,
        callback=(iter, traces, elbo_estimate) -> nothing)
>>>>>>> 9ad7e97d

    var_traces = Vector{Any}(undef, samples_per_iter)
    model_traces = Vector{Any}(undef, samples_per_iter)
    elbo_history = Vector{Float64}(undef, iters)
    for iter=1:iters

        # compute gradient estimate and objective function estimate
        elbo_estimate = 0.0
        # TODO multithread (note that this would require accumulate_param_gradients! to be threadsafe)
        for sample=1:samples_per_iter

            # accumulate the variational family gradients
            (log_weight, var_trace, model_trace) = single_sample_gradient_estimate!(
                var_model, var_model_args,
                model, model_args, observations, 1/samples_per_iter)
            elbo_estimate += (log_weight / samples_per_iter)

            # accumulate the generative model gradients
            _maybe_accumulate_param_grad!(model_trace, generative_model_update)

            # record the traces
            var_traces[sample] = var_trace
            model_traces[sample] = model_trace
        end
        elbo_history[iter] = elbo_estimate

        # print it
        verbose && println("iter $iter; est objective: $elbo_estimate")

<<<<<<< HEAD
        # update parameters of variational family
        apply!(variational_family_update)

        # update parameters of generative model 
        if !isnothing(generative_model_update)
            apply!(generative_model_update)
        end
=======
        # callback
        callback(iter, traces, elbo_estimate)

        # do an update
        apply!(update)
>>>>>>> 9ad7e97d
    end

    (elbo_history[end], var_traces, elbo_history, model_traces)
end

"""
    (iwelbo_estimate, traces, iwelbo_history) = black_box_vimco!(
        model::GenerativeFunction, args::Tuple,
        observations::ChoiceMap,
        var_model::GenerativeFunction, var_model_args::Tuple,
<<<<<<< HEAD
        variational_family_update::ParamUpdate, num_samples::Int;
        iters=1000, samples_per_iter=100, verbose=false,
        generative_model_update::Union{ParamUpdate,Nothing}=nothing)
=======
        update::ParamUpdate, num_samples::Int;
        iters=1000, samples_per_iter=100, verbose=false,
        callback=(iter, traces, elbo_estimate) -> nothing)
>>>>>>> 9ad7e97d

Fit the parameters of a generative function (`var_model`) to the posterior
distribution implied by the given model and observations using stochastic
gradient methods applied to the [Variational Inference with Monte Carlo
Objectives](https://arxiv.org/abs/1602.06725) lower bound on the marginal
likelihood.
"""
function black_box_vimco!(
        model::GenerativeFunction, model_args::Tuple,
        observations::ChoiceMap,
        var_model::GenerativeFunction, var_model_args::Tuple,
        variational_family_update::ParamUpdate, num_samples::Int;
        iters=1000, samples_per_iter=100, verbose=false,
        geometric=true,
<<<<<<< HEAD
        generative_model_update::Union{ParamUpdate,Nothing}=nothing)

    var_traces = Vector{Any}(undef, samples_per_iter)
    model_traces = Vector{Any}(undef, samples_per_iter)
=======
        callback=(iter, traces, elbo_estimate) -> nothing)
>>>>>>> 9ad7e97d

    iwelbo_history = Vector{Float64}(undef, iters)
    for iter=1:iters

        # compute gradient estimate and objective function estimate
        iwelbo_estimate = 0.
        for sample=1:samples_per_iter

            # accumulate the variational family gradients
            (est, original_var_traces, weights) = multi_sample_gradient_estimate!(
                var_model, var_model_args,
                model, model_args, observations, num_samples,
                1/samples_per_iter, geometric)
            iwelbo_estimate += (est / samples_per_iter)

            # record a variational trace obtained by resampling from the weighted collection
            var_traces[sample] = original_var_traces[categorical(weights)]

            # construct a model trace
            constraints = merge(observations, get_choices(var_traces[sample]))
            (model_trace, _) = generate(model, model_args, constraints)
            model_traces[sample] = model_trace

            # accumulate the generative model gradients
            _maybe_accumulate_param_grad!(model_trace, generative_model_update)
        end
        iwelbo_history[iter] = iwelbo_estimate

        # print it
        verbose && println("iter $iter; est objective: $iwelbo_estimate")

<<<<<<< HEAD
        # update parameters of variational family
        apply!(variational_family_update)

        # update parameters of generative model 
        if !isnothing(generative_model_update)
            apply!(generative_model_update)
        end

=======
        # callback
        callback(iter, traces, iwelbo_estimate)

        # do an update
        apply!(update)
>>>>>>> 9ad7e97d
    end

    (iwelbo_history[end], var_traces, iwelbo_history, model_traces)
end

export black_box_vi!, black_box_vimco!<|MERGE_RESOLUTION|>--- conflicted
+++ resolved
@@ -96,15 +96,10 @@
         model::GenerativeFunction, args::Tuple,
         observations::ChoiceMap,
         var_model::GenerativeFunction, var_model_args::Tuple,
-<<<<<<< HEAD
         variational_family_update::ParamUpdate;
         iters=1000, samples_per_iter=100, verbose=false,
-        generative_model_update::Union{ParamUpdate,Nothing}=nothing)
-=======
-        update::ParamUpdate;
-        iters=1000, samples_per_iter=100, verbose=false,
-        callback=(iter, traces, elbo_estimate) -> nothing)
->>>>>>> 9ad7e97d
+        generative_model_update::Union{ParamUpdate,Nothing}=nothing,
+        callback=(iter, traces, elbo_estimate) -> nothing)
 
 Fit the parameters of a generative function (`var_model`) to the posterior
 distribution implied by the given model and observations using stochastic
@@ -114,15 +109,10 @@
         model::GenerativeFunction, model_args::Tuple,
         observations::ChoiceMap,
         var_model::GenerativeFunction, var_model_args::Tuple,
-<<<<<<< HEAD
         variational_family_update::ParamUpdate;
         iters=1000, samples_per_iter=100, verbose=false,
-        generative_model_update::Union{ParamUpdate,Nothing}=nothing)
-=======
-        update::ParamUpdate;
-        iters=1000, samples_per_iter=100, verbose=false,
-        callback=(iter, traces, elbo_estimate) -> nothing)
->>>>>>> 9ad7e97d
+        generative_model_update::Union{ParamUpdate,Nothing}=nothing,
+        callback=(iter, traces, elbo_estimate) -> nothing)
 
     var_traces = Vector{Any}(undef, samples_per_iter)
     model_traces = Vector{Any}(undef, samples_per_iter)
@@ -152,21 +142,16 @@
         # print it
         verbose && println("iter $iter; est objective: $elbo_estimate")
 
-<<<<<<< HEAD
+        # callback
+        callback(iter, var_traces, elbo_estimate)
+
         # update parameters of variational family
         apply!(variational_family_update)
 
-        # update parameters of generative model 
+        # update parameters of generative model
         if !isnothing(generative_model_update)
             apply!(generative_model_update)
         end
-=======
-        # callback
-        callback(iter, traces, elbo_estimate)
-
-        # do an update
-        apply!(update)
->>>>>>> 9ad7e97d
     end
 
     (elbo_history[end], var_traces, elbo_history, model_traces)
@@ -177,15 +162,10 @@
         model::GenerativeFunction, args::Tuple,
         observations::ChoiceMap,
         var_model::GenerativeFunction, var_model_args::Tuple,
-<<<<<<< HEAD
         variational_family_update::ParamUpdate, num_samples::Int;
-        iters=1000, samples_per_iter=100, verbose=false,
-        generative_model_update::Union{ParamUpdate,Nothing}=nothing)
-=======
-        update::ParamUpdate, num_samples::Int;
-        iters=1000, samples_per_iter=100, verbose=false,
-        callback=(iter, traces, elbo_estimate) -> nothing)
->>>>>>> 9ad7e97d
+        iters=1000, samples_per_iter=100, verbose=false, geometric=true,
+        generative_model_update::Union{ParamUpdate,Nothing}=nothing,
+        callback=(iter, traces, elbo_estimate) -> nothing)
 
 Fit the parameters of a generative function (`var_model`) to the posterior
 distribution implied by the given model and observations using stochastic
@@ -200,14 +180,11 @@
         variational_family_update::ParamUpdate, num_samples::Int;
         iters=1000, samples_per_iter=100, verbose=false,
         geometric=true,
-<<<<<<< HEAD
-        generative_model_update::Union{ParamUpdate,Nothing}=nothing)
+        generative_model_update::Union{ParamUpdate,Nothing}=nothing,
+        callback=(iter, traces, elbo_estimate) -> nothing)
 
     var_traces = Vector{Any}(undef, samples_per_iter)
     model_traces = Vector{Any}(undef, samples_per_iter)
-=======
-        callback=(iter, traces, elbo_estimate) -> nothing)
->>>>>>> 9ad7e97d
 
     iwelbo_history = Vector{Float64}(undef, iters)
     for iter=1:iters
@@ -239,22 +216,17 @@
         # print it
         verbose && println("iter $iter; est objective: $iwelbo_estimate")
 
-<<<<<<< HEAD
+        # callback
+        callback(iter, var_traces, iwelbo_estimate)
+
         # update parameters of variational family
         apply!(variational_family_update)
 
-        # update parameters of generative model 
+        # update parameters of generative model
         if !isnothing(generative_model_update)
             apply!(generative_model_update)
         end
 
-=======
-        # callback
-        callback(iter, traces, iwelbo_estimate)
-
-        # do an update
-        apply!(update)
->>>>>>> 9ad7e97d
     end
 
     (iwelbo_history[end], var_traces, iwelbo_history, model_traces)
